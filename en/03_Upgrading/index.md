--- conflicted
+++ resolved
@@ -7,10 +7,6 @@
 
 The following guides will help you upgrade your project.
 
-<<<<<<< HEAD
-There are also key points to help you upgrade your project or module to Silverstripe CMS 5. Upgrading a module is very similar to upgrading a Project. The module upgrade guide assumes familiarity with the project upgrade guide. 
-=======
-There are also key points to help you upgrade your project or module to Silverstripe CMS 4. Upgrading a module is very similar to upgrading a Project. The module upgrade guide assumes familiarity with the project upgrade guide.
->>>>>>> d4be6d4f
+There are also key points to help you upgrade your project or module to Silverstripe CMS 5. Upgrading a module is very similar to upgrading a Project. The module upgrade guide assumes familiarity with the project upgrade guide.
 
 [CHILDREN includeFolders]