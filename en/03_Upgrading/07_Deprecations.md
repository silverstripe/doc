--- conflicted
+++ resolved
@@ -26,8 +26,6 @@
 
 ```php
 Deprecation::enable();
-<<<<<<< HEAD
-=======
 ```
 
 [info]
@@ -62,7 +60,6 @@
   Psr\Log\LoggerInterface.errorhandler:
     calls:
       ErrorLogFileHandler: [ pushHandler, [ '%$ErrorLogFileHandler' ] ]
->>>>>>> 74ada648
 ```
 
 [notice]
@@ -71,21 +68,9 @@
 
 See [Configuring error logging](/developer_guides/debugging/error_handling/#configuring-error-logging) to learn about other ways you can handle error logs.
 
-<<<<<<< HEAD
-Not all API that gets deprecated will have an equivalent replacement API in that same major version; some of the API is only available from the next major release. A good example of this is the upgrade for what powers the `SilverStripe\Control\Email\Email` class from `swiftmailer` in CMS 4 to `symfony/mailer` in CMS 5. In these cases, you'll need to upgrade to the new major version before you can access the replacement API.
-
-Some of the deprecated API will have no replacement in CMS 5.
-
-Some code that has been deprecated with no immediate replacement will not emit deprecation notices by default. If you wish to also see notices for deprecated code with no immediate replacement, add the following line to you project's `app/_config.php`. Note that this will _also_ emit deprecation notices for usages of the deprecated code inside core modules.
-
-```php
-Deprecation::enable(true);
-```
-=======
 ### Deprecation warnings in your browser
 
 Deprecation warnings won't be output to HTTP responses by default because it can be difficult to parse and collate information this way, and deprecation warnings in XHR/AJAX responses can result in unexpected behaviour in some situations. That said, you can choose to enable this output.
->>>>>>> 74ada648
 
 Deprecation warnings can be set to output in HTTP responses by setting `SS_DEPRECATION_SHOW_HTTP` to a truthy value in your .env file.
 
