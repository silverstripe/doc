--- conflicted
+++ resolved
@@ -4,13 +4,10 @@
 actions and url handling of aspects of your SilverStripe site.
 
 ## Usage
-<<<<<<< HEAD
 
 The following example is for a simple `[api:Controller]` class. If you're using
 the cms module and looking at Page_Controller instances you won't need to setup
 your own routes since the cms module handles these routes.
-=======
->>>>>>> cb752123
 
 `mysite/code/Controllers/FastFood.php`
 
@@ -18,20 +15,11 @@
 	<?php
 	
 	class FastFood_Controller extends Controller {
-<<<<<<< HEAD
-			public static $allowed_actions = array('order');
-=======
 		public static $allowed_actions = array('order');
->>>>>>> cb752123
 	    public function order(SS_HTTPRequest $request) {
 	        print_r($arguments);
 	    }
 	}
-<<<<<<< HEAD
-=======
-
-	?>
->>>>>>> cb752123
 
 ## Routing
 
@@ -169,11 +157,6 @@
 	    public static $url_handlers = array(
 	        'drivethrough/$Action/$ID/$Name' => 'order'
 	    );
-<<<<<<< HEAD
-=======
-
-
->>>>>>> cb752123
 
 ## URL Patterns
 
