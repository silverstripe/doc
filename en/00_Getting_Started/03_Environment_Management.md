---
title: Environment Management
summary: How to configure your server environment for Silverstripe CMS
---

# Environment management

As part of website development and hosting it is natural for our sites to be hosted on several different environments.
These can be our laptops for local development, a testing server for customers to test changes on, or a production
server.

For each of these environments we may require slightly different configurations for our servers. This could be our debug
level, caching backends, or - of course - sensitive information such as database credentials.

To manage environment variables, as well as other server globals, the [`Environment`](api:SilverStripe\Core\Environment) class provides
a set of APIs and helpers.

## Security considerations

Sensitive credentials should not be stored in a VCS or project code and should only be stored on the environment in
question. When using live environments the use of `.env` files is discouraged and instead one should use "first class"
environment variables.

If you do use a `.env` file on your servers, you must ensure that external access to `.env` files is blocked by the
webserver.

## Managing environment variables with `.env` files

By default a file named `.env` must be placed in your project root (ie: the same folder as your `composer.json`) or the
parent directory. If this file exists, it will be automatically loaded by the framework and the environment variables
will be set. An example `.env` file is included in the default installer named `.env.example`.

**Note:** The file must be named exactly `.env` and not any variation (such as `mysite.env` or `.env.mysite`) or it will
not be detected automatically. If you wish to load environment variables from a file with a different name, you will
need to do so manually. See the [Including an extra `.env` file](#including-an-extra-env-file) section below for more
information.

## Other ways to manage environment variables

Silverstripe CMS will respect environment variables provided by the server.

If you are using a docker compose setup, you can set environment variables in your `docker-compose.yml` file.
[See the docker compose docs for more information](https://docs.docker.com/compose/compose-file/#environment).

You can set environment variables using Apache. Please
[see the Apache docs for more information](https://httpd.apache.org/docs/current/env.html).

## How to access the environment variables

Accessing the environment variables should be done via the [`Environment::getEnv()`](api:SilverStripe\Core\Environment::getEnv()) method.

```php
use SilverStripe\Core\Environment;
Environment::getEnv('SS_DATABASE_CLASS');
```

[hint]
The `Environment::getEnv()` method will return `false` both if there was no value set for a variable or if
the variable was explicitly set as `false`. You can determine whether a variable has been set by calling
[`Environment::hasEnv()`](api:SilverStripe\Core\Environment::hasEnv()).
[/hint]

Individual settings can be assigned via [`Environment::setEnv()`](api:SilverStripe\Core\Environment::setEnv()) or [`Environment::putEnv()`](api:SilverStripe\Core\Environment::putEnv()) methods.

```php
use SilverStripe\Core\Environment;
Environment::setEnv('API_KEY', 'AABBCCDDEEFF012345');
```

[warning]
`Environment::getEnv()` will return `false` whether the variable was explicitly set as `false` or simply wasn't set at all. You can use [`Environment::hasEnv()`](api:SilverStripe\Core\Environment::hasEnv()) to check whether an environment variable was set or not.
[/warning]

### Using environment variables in config

<<<<<<< HEAD
To use environment variables in `.yaml` configs you can reference them using backticks. This only works in `Injector` configuration.
See the [Injector documentation](/developer_guides/extending/injector/#using-constants-and-environment-variables) for details.
=======
To use environment variables in `.yaml` configs you can reference them using backticks. You can have multiple
environment variables within a single value, though the overall value must start and end with backticks.

```yml
SilverStripe\Core\Injector\Injector:
    MyServiceClass:
        properties:
            MyProperty: '`ENV_VAR_ONE`'
            MultiValueProperty: '`ENV_VAR_ONE`:`ENV_VAR_TWO`'
            ThisWillNotSubstitute: 'lorem `REGULAR_TEXT` ipsum'
```

[info]
Environment variables cannot be used outside of Injector config as of version 4.2.
[/info]
>>>>>>> d4be6d4f

## Including an extra `.env` file

Sometimes it may be useful to include an extra `.env` file - on a shared local development environment where all
database credentials could be the same. To do this, you can add this snippet to your `app/_config.php` file:

Note that by default variables cannot be overridden from this file; Existing values will be preferred over values in
this file.

```php
use SilverStripe\Core\EnvironmentLoader;
$env = BASE_PATH . '/app/.env';
$loader = new EnvironmentLoader();
$loader->loadFile($env);
```

[warning]
Note that because `_config.php` is processed after yaml configuration, variables set in these extra `.env` files cannot be used inside yaml config.
[/warning]

## Core environment variables

Silverstripe core environment variables are listed here, though you're free to define any you need for your application.

| Name  | Description |
| ----  | ----------- |
| `SS_DATABASE_CLASS` | The database class to use. Only `MySQLDatabase` is included by default, but other values are available in optional modules such as [`PostgreSQLDatabase`](https://github.com/silverstripe/silverstripe-postgresql). Defaults to `MySQLDatabase`.|
| `SS_DATABASE_SERVER`| The database server to use. Defaults to `localhost`.|
| `SS_DATABASE_USERNAME`| The database username (mandatory).|
| `SS_DATABASE_PASSWORD`| The database password (mandatory).|
| `SS_DATABASE_PORT`|     The database port.|
| `SS_DATABASE_SUFFIX`|   A suffix to add to the database name.|
| `SS_DATABASE_PREFIX`|   A prefix to add to the database name.|
| `SS_DATABASE_NAME` | The database name. If not set, `SS_DATABASE_CHOOSE_NAME` must be set instead. |
| `SS_DATABASE_CHOOSE_NAME`| Boolean/Int. If defined, then the system will choose a default database name for you. The database name will be "SS_" followed by the name of the folder into which you have installed Silverstripe.<br />If `SS_DATABASE_CHOOSE_NAME` is an integer greater than one, then an ancestor folder will be used for the  database name. This is handy for a site that's hosted from `/sites/examplesite/www` or `/buildbot/allmodules-2.3/build`. If it's `2`, the parent folder will be chosen; if it's `3` the grandparent, and so on.<br /><br />Ignored if `SS_DATABASE_NAME` is set.|
| `SS_DATABASE_SSL_KEY` | Absolute path to SSL key file (optional - but if set, `SS_DATABASE_SSL_CERT` must also be set) |
| `SS_DATABASE_SSL_CERT` | Absolute path to SSL certificate file (optional - but if set, `SS_DATABASE_SSL_KEY` must also be set) |
| `SS_DATABASE_SSL_CA` | Absolute path to SSL Certificate Authority bundle file (optional) |
| `SS_DATABASE_SSL_CIPHER` | Custom SSL cipher for database connections (optional) |
<<<<<<< HEAD
| `SS_DATABASE_TIMEZONE`| Set the database timezone to something other than the system timezone.
| `SS_DEPRECATION_ENABLED` | Enable deprecation notices for this environment. `SS_ENVIRONMENT_TYPE` must be set to `dev` for deprecation notices to show. See [Deprecations](/upgrading/deprecations/) for more information. |
| `SS_DEPRECATION_SHOW_HTTP` | Include deprecation warnings in HTTP responses if `SS_ENVIRONMENT_TYPE` is true. Defaults to false. |
| `SS_DEPRECATION_SHOW_CLI` | Include deprecation warnings in CLI responses if `SS_ENVIRONMENT_TYPE` is true. Defaults to true. |
| `SS_ENVIRONMENT_TYPE`| The environment type. Should be one of `dev`, `test`, or `live`. See [Environment Types](/developer_guides/debugging/environment_types/) for more information. |
| `SS_DEFAULT_ADMIN_USERNAME`| The username of the default admin. This is a user with administrative privileges. |
| `SS_DEFAULT_ADMIN_PASSWORD`| The password of the default admin. This will not be stored in the database. |
| `SS_USE_BASIC_AUTH`| Baseline protection for requests handled by Silverstripe. Usually requires additional security measures for comprehensive protection. Set this to the name of a permission which users must have to be able to access the site (e.g. "ADMIN"). See [Environment Types](/developer_guides/debugging/environment_types) for caveats. |
| `SS_SEND_ALL_EMAILS_TO`| If you define this constant all emails will be redirected to this address, overriding the original address(es). |
| `SS_SEND_ALL_EMAILS_FROM`| If you define this constant all emails will be sent from this address, overriding the original address. |
| `SS_ERROR_LOG` | Path to a file for logging errors, relative to the project root. See [Logging and Error Handling](/developer_guides/debugging/error_handling/) for more information about error logging. |
| `SS_PROTECTED_ASSETS_PATH` | Path to secured assets - defaults to `ASSETS_PATH/.protected`. See [Protected file paths](/developer_guides/files/file_storage/#protected-file-paths) for more information. |
| `SS_DATABASE_MEMORY` | Used for [SQLite3](https://github.com/silverstripe/silverstripe-sqlite3) database connectors. |
| `SS_TRUSTED_PROXY_IPS` | IP address or CIDR range to trust proxy headers from. If left blank no proxy headers are trusted. Can be set to 'none' (trust none) or '*' (trust all). See [Request hostname forgery](/developer_guides/security/secure_coding/#request-hostname-forgery) for more information. |
| `SS_ALLOWED_HOSTS` | A comma deliminated list of hostnames the site is allowed to respond to. See [Request hostname forgery](/developer_guides/security/secure_coding/#request-hostname-forgery) for more information. |
| `SS_MANIFESTCACHE` | The manifest cache to use (defaults to file based caching). Must be a `Psr\Cache\CacheItemPoolInterface`, `Psr\SimpleCache\CacheInterface`, or `SilverStripe\Core\Cache\CacheFactory` class implementation. |
| `SS_IGNORE_DOT_ENV` | If set, the `.env` file will be ignored. This is good for live to mitigate any performance implications of loading the `.env` file. |
| `SS_BASE_URL` | The url to use when it isn't determinable by other means (eg: for CLI commands). Should either start with a protocol (e.g. `https://www.example.com`) or with a double forward slash (e.g. `//www.example.com`). |
| `SS_FLUSH_ON_DEPLOY` | Try to detect deployments through file system modifications and flush on the first request after every deploy. Does not run "dev/build" - only "flush". Possible values are `true` (check for a framework PHP file modification time), `false` (no checks, skip deploy detection) or a path to a specific file or folder to be checked. See [DeployFlushDiscoverer](api:SilverStripe\Core\Startup\DeployFlushDiscoverer) for more details.<br /><br />False by default. |
| `SS_TEMP_PATH` | File storage used for the default cache adapters in [Manifests](/developer_guides/execution_pipeline/manifests), [Object Caching](/developer_guides/performance/caching) and [Partial Template Caching](/developer_guides/templates/partial_template_caching). Can be an absolute path (with a leading `/`), or a path relative to the project root. Defaults to creating a sub-directory of PHP's built-in `sys_get_temp_dir()` or using the `silverstripe-cache` directory relative to the project root if one is present. |
=======
| `SS_DEPRECATION_ENABLED` | Enable deprecation notices for this environment. `SS_ENVIRONMENT_TYPE` must be set to `dev` for deprecation notices to show. |
| `SS_ENVIRONMENT_TYPE`| The environment type: dev, test or live.|
| `SS_DEFAULT_ADMIN_USERNAME`| The username of the default admin. This is a user with administrative privileges.|
| `SS_DEFAULT_ADMIN_PASSWORD`| The password of the default admin. This will not be stored in the database.|
| `SS_USE_BASIC_AUTH`| Baseline protection for requests handled by Silverstripe. Usually requires additional security measures for comprehensive protection. See [Environment Types](/developer_guides/debugging/environment_types) for caveats.|
| `SS_SEND_ALL_EMAILS_TO`| If you define this constant, all emails will be redirected to this address.|
| `SS_SEND_ALL_EMAILS_FROM`| If you define this constant, all emails will be sent from this address.|
| `SS_ERROR_LOG` | Relative path to the log file (see [Logging and Error Handling](/developer_guides/debugging/error_handling/#logging-to-a-file)). |
| `SS_PROTECTED_ASSETS_PATH` | Path to secured assets - defaults to ASSETS_PATH/.protected |
| `SS_DATABASE_MEMORY` | Used for SQLite3 DBs |
| `SS_TRUSTED_PROXY_IPS` | IP address or CIDR range to trust proxy headers from. If left blank no proxy headers are trusted. Can be set to 'none' (trust none) or '*' (trust all) |
| `SS_ALLOWED_HOSTS` | A comma deliminated list of hostnames the site is allowed to respond to |
| `SS_MANIFESTCACHE` | The manifest cache to use (defaults to file based caching). Must be a CacheInterface or CacheFactory class name |
| `SS_IGNORE_DOT_ENV` | If set the .env file will be ignored. This is good for live to mitigate any performance implications of loading the .env file |
| `SS_BASE_URL` | The URL to use when it isn't determinable by other means (eg: for CLI commands) |
| `SS_DATABASE_SSL_KEY` | Absolute path to SSL key file |
| `SS_DATABASE_SSL_CERT` | Absolute path to SSL certificate file |
| `SS_DATABASE_SSL_CA` | Absolute path to SSL Certificate Authority bundle file |
| `SS_DATABASE_SSL_CIPHER` | Optional setting for custom SSL cipher |
| `SS_FLUSH_ON_DEPLOY` | Try to detect deployments through file system modifications and flush on the first request after every deploy. Does not run "dev/build", but only "flush". Possible values are `true` (check for a framework PHP file modification time), `false` (no checks, skip deploy detection) or a path to a specific file or folder to be checked. See [DeployFlushDiscoverer](api:SilverStripe\Core\Startup\DeployFlushDiscoverer) for more details.<br /><br />False by default. |
| `SS_TEMP_PATH` | File storage used for the default cache adapters in [Manifests](/developer_guides/execution_pipeline/manifests), [Object Caching](/developer_guides/performance/caching) and [Partial Template Caching](/developer_guides/templates/partial_template_caching). It defaults to creating a sub-directory of PHP's built-in `sys_get_temp_dir()`. Can be an absolute path (with a leading `/`), or a path relative to the project root. |
>>>>>>> d4be6d4f
<|MERGE_RESOLUTION|>--- conflicted
+++ resolved
@@ -73,26 +73,8 @@
 
 ### Using environment variables in config
 
-<<<<<<< HEAD
 To use environment variables in `.yaml` configs you can reference them using backticks. This only works in `Injector` configuration.
-See the [Injector documentation](/developer_guides/extending/injector/#using-constants-and-environment-variables) for details.
-=======
-To use environment variables in `.yaml` configs you can reference them using backticks. You can have multiple
-environment variables within a single value, though the overall value must start and end with backticks.
-
-```yml
-SilverStripe\Core\Injector\Injector:
-    MyServiceClass:
-        properties:
-            MyProperty: '`ENV_VAR_ONE`'
-            MultiValueProperty: '`ENV_VAR_ONE`:`ENV_VAR_TWO`'
-            ThisWillNotSubstitute: 'lorem `REGULAR_TEXT` ipsum'
-```
-
-[info]
-Environment variables cannot be used outside of Injector config as of version 4.2.
-[/info]
->>>>>>> d4be6d4f
+See the [`Injector` documentation](/developer_guides/extending/injector/#using-constants-and-environment-variables) for details.
 
 ## Including an extra `.env` file
 
@@ -110,7 +92,7 @@
 ```
 
 [warning]
-Note that because `_config.php` is processed after yaml configuration, variables set in these extra `.env` files cannot be used inside yaml config.
+Note that because `_config.php` is processed after YAML configuration, variables set in these extra `.env` files cannot be used inside YAML config.
 [/warning]
 
 ## Core environment variables
@@ -132,7 +114,6 @@
 | `SS_DATABASE_SSL_CERT` | Absolute path to SSL certificate file (optional - but if set, `SS_DATABASE_SSL_KEY` must also be set) |
 | `SS_DATABASE_SSL_CA` | Absolute path to SSL Certificate Authority bundle file (optional) |
 | `SS_DATABASE_SSL_CIPHER` | Custom SSL cipher for database connections (optional) |
-<<<<<<< HEAD
 | `SS_DATABASE_TIMEZONE`| Set the database timezone to something other than the system timezone.
 | `SS_DEPRECATION_ENABLED` | Enable deprecation notices for this environment. `SS_ENVIRONMENT_TYPE` must be set to `dev` for deprecation notices to show. See [Deprecations](/upgrading/deprecations/) for more information. |
 | `SS_DEPRECATION_SHOW_HTTP` | Include deprecation warnings in HTTP responses if `SS_ENVIRONMENT_TYPE` is true. Defaults to false. |
@@ -140,7 +121,7 @@
 | `SS_ENVIRONMENT_TYPE`| The environment type. Should be one of `dev`, `test`, or `live`. See [Environment Types](/developer_guides/debugging/environment_types/) for more information. |
 | `SS_DEFAULT_ADMIN_USERNAME`| The username of the default admin. This is a user with administrative privileges. |
 | `SS_DEFAULT_ADMIN_PASSWORD`| The password of the default admin. This will not be stored in the database. |
-| `SS_USE_BASIC_AUTH`| Baseline protection for requests handled by Silverstripe. Usually requires additional security measures for comprehensive protection. Set this to the name of a permission which users must have to be able to access the site (e.g. "ADMIN"). See [Environment Types](/developer_guides/debugging/environment_types) for caveats. |
+| `SS_USE_BASIC_AUTH`| Baseline protection for requests handled by Silverstripe CMS. Usually requires additional security measures for comprehensive protection. Set this to the name of a permission which users must have to be able to access the site (e.g. "ADMIN"). See [Environment Types](/developer_guides/debugging/environment_types) for caveats. |
 | `SS_SEND_ALL_EMAILS_TO`| If you define this constant all emails will be redirected to this address, overriding the original address(es). |
 | `SS_SEND_ALL_EMAILS_FROM`| If you define this constant all emails will be sent from this address, overriding the original address. |
 | `SS_ERROR_LOG` | Path to a file for logging errors, relative to the project root. See [Logging and Error Handling](/developer_guides/debugging/error_handling/) for more information about error logging. |
@@ -150,29 +131,6 @@
 | `SS_ALLOWED_HOSTS` | A comma deliminated list of hostnames the site is allowed to respond to. See [Request hostname forgery](/developer_guides/security/secure_coding/#request-hostname-forgery) for more information. |
 | `SS_MANIFESTCACHE` | The manifest cache to use (defaults to file based caching). Must be a `Psr\Cache\CacheItemPoolInterface`, `Psr\SimpleCache\CacheInterface`, or `SilverStripe\Core\Cache\CacheFactory` class implementation. |
 | `SS_IGNORE_DOT_ENV` | If set, the `.env` file will be ignored. This is good for live to mitigate any performance implications of loading the `.env` file. |
-| `SS_BASE_URL` | The url to use when it isn't determinable by other means (eg: for CLI commands). Should either start with a protocol (e.g. `https://www.example.com`) or with a double forward slash (e.g. `//www.example.com`). |
+| `SS_BASE_URL` | The URL to use when it isn't determinable by other means (for example for CLI commands). Should either start with a protocol (e.g. `https://www.example.com`) or with a double forward slash (e.g. `//www.example.com`). |
 | `SS_FLUSH_ON_DEPLOY` | Try to detect deployments through file system modifications and flush on the first request after every deploy. Does not run "dev/build" - only "flush". Possible values are `true` (check for a framework PHP file modification time), `false` (no checks, skip deploy detection) or a path to a specific file or folder to be checked. See [DeployFlushDiscoverer](api:SilverStripe\Core\Startup\DeployFlushDiscoverer) for more details.<br /><br />False by default. |
-| `SS_TEMP_PATH` | File storage used for the default cache adapters in [Manifests](/developer_guides/execution_pipeline/manifests), [Object Caching](/developer_guides/performance/caching) and [Partial Template Caching](/developer_guides/templates/partial_template_caching). Can be an absolute path (with a leading `/`), or a path relative to the project root. Defaults to creating a sub-directory of PHP's built-in `sys_get_temp_dir()` or using the `silverstripe-cache` directory relative to the project root if one is present. |
-=======
-| `SS_DEPRECATION_ENABLED` | Enable deprecation notices for this environment. `SS_ENVIRONMENT_TYPE` must be set to `dev` for deprecation notices to show. |
-| `SS_ENVIRONMENT_TYPE`| The environment type: dev, test or live.|
-| `SS_DEFAULT_ADMIN_USERNAME`| The username of the default admin. This is a user with administrative privileges.|
-| `SS_DEFAULT_ADMIN_PASSWORD`| The password of the default admin. This will not be stored in the database.|
-| `SS_USE_BASIC_AUTH`| Baseline protection for requests handled by Silverstripe. Usually requires additional security measures for comprehensive protection. See [Environment Types](/developer_guides/debugging/environment_types) for caveats.|
-| `SS_SEND_ALL_EMAILS_TO`| If you define this constant, all emails will be redirected to this address.|
-| `SS_SEND_ALL_EMAILS_FROM`| If you define this constant, all emails will be sent from this address.|
-| `SS_ERROR_LOG` | Relative path to the log file (see [Logging and Error Handling](/developer_guides/debugging/error_handling/#logging-to-a-file)). |
-| `SS_PROTECTED_ASSETS_PATH` | Path to secured assets - defaults to ASSETS_PATH/.protected |
-| `SS_DATABASE_MEMORY` | Used for SQLite3 DBs |
-| `SS_TRUSTED_PROXY_IPS` | IP address or CIDR range to trust proxy headers from. If left blank no proxy headers are trusted. Can be set to 'none' (trust none) or '*' (trust all) |
-| `SS_ALLOWED_HOSTS` | A comma deliminated list of hostnames the site is allowed to respond to |
-| `SS_MANIFESTCACHE` | The manifest cache to use (defaults to file based caching). Must be a CacheInterface or CacheFactory class name |
-| `SS_IGNORE_DOT_ENV` | If set the .env file will be ignored. This is good for live to mitigate any performance implications of loading the .env file |
-| `SS_BASE_URL` | The URL to use when it isn't determinable by other means (eg: for CLI commands) |
-| `SS_DATABASE_SSL_KEY` | Absolute path to SSL key file |
-| `SS_DATABASE_SSL_CERT` | Absolute path to SSL certificate file |
-| `SS_DATABASE_SSL_CA` | Absolute path to SSL Certificate Authority bundle file |
-| `SS_DATABASE_SSL_CIPHER` | Optional setting for custom SSL cipher |
-| `SS_FLUSH_ON_DEPLOY` | Try to detect deployments through file system modifications and flush on the first request after every deploy. Does not run "dev/build", but only "flush". Possible values are `true` (check for a framework PHP file modification time), `false` (no checks, skip deploy detection) or a path to a specific file or folder to be checked. See [DeployFlushDiscoverer](api:SilverStripe\Core\Startup\DeployFlushDiscoverer) for more details.<br /><br />False by default. |
-| `SS_TEMP_PATH` | File storage used for the default cache adapters in [Manifests](/developer_guides/execution_pipeline/manifests), [Object Caching](/developer_guides/performance/caching) and [Partial Template Caching](/developer_guides/templates/partial_template_caching). It defaults to creating a sub-directory of PHP's built-in `sys_get_temp_dir()`. Can be an absolute path (with a leading `/`), or a path relative to the project root. |
->>>>>>> d4be6d4f
+| `SS_TEMP_PATH` | File storage used for the default cache adapters in [Manifests](/developer_guides/execution_pipeline/manifests), [Object Caching](/developer_guides/performance/caching) and [Partial Template Caching](/developer_guides/templates/partial_template_caching). Can be an absolute path (with a leading `/`), or a path relative to the project root. Defaults to creating a sub-directory of PHP's built-in `sys_get_temp_dir()` or using the `silverstripe-cache` directory relative to the project root if one is present. |