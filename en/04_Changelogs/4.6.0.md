# 4.6.0

## Overview {#overview}

 * [MySQL tables are auto-converted from MyISAM to InnoDB](#myisam)
 * [Editing files directly in the insert-media modal](#in-modal-editing)
 * [MIME Type validation now a core module](#mime-validator)
 * [Solr no longer indexes draft/restricted content](#solr-updates)
 * [Simplify customisation of ModelAdmin](#modeladmin-customisation)
 * [Login forms module ships with installer](#loginforms)

## MySQL tables are auto-converted from MyISAM to InnoDB {#myisam}

Beginning with [4.4.0](https://docs.silverstripe.org/en/4/changelogs/4.4.0/),
our minimum requirement for MySQL is 5.6 (since MySQL 5.5 end of life reached in December 2018).
Starting with MySQL 5.6, [InnoDB](https://dev.mysql.com/doc/refman/5.6/en/innodb-introduction.html)
is the new default storage engine,
replacing the older [MyISAM](https://dev.mysql.com/doc/refman/5.6/en/myisam-storage-engine.html) engine.

Silverstripe CMS already creates InnoDB tables by default,
mainly in order to benefit from their better support for database transactions.
Before MySQL 5.6, InnoDB didn't have a `FULLTEXT` search index,
requiring us to enforce the MyISAM engine when devs opted into this index type
in their particular setup. There are a few ways in which this opt-in can happen:

 * Adding the [FulltextSearchable](https://github.com/silverstripe/silverstripe-framework/blob/4/src/ORM/Search/FulltextSearchable.php)
   extension to a DataObject, as described in our
   [search docs](https://docs.silverstripe.org/en/4/developer_guides/search/fulltextsearch/)
 * Defining `'type' => 'fulltext'` in `DataObject::$db` column definitions
 * Implementing [DBIndexable](https://github.com/silverstripe/silverstripe-framework/blob/4/src/ORM/FieldType/DBIndexable.php)
   on a custom `DBField` subclass.
 * Setting `'ENGINE=MyISAM'` in `DataObject::$create_table_options`

This search index is not required to enable simple text search
in the "Pages" section of the CMS, or any ModelAdmin implementations.
We generally recommend to choose a more powerful
[search addon](https://addons.silverstripe.org/add-ons?search=fulltext&type=&sort=downloads)
(e.g. based on Solr or ElasticSearch) for website frontend search use cases.

As of 4.6.0, a `dev/build` will automatically switch MyISAM tables to InnoDB,
which automatically recreates any indexes required. If you have large indexes,
this can extend the duration if this task. As usual, back up your database
before upgrading, and test upgrades on non-production systems first.
Our tests indicate that indexes with thousands of records and screen pages
worth of content (15MB index size) are converted in a few seconds.

In order to opt out of this change, you can set the engine explicitly
for your DataObject implementations:

```php
use SilverStripe\ORM\Connect\MySQLSchemaManager;
use SilverStripe\ORM\DataObject;

class MyDataObject extends DataObject
{
    private static $create_table_options = [
            MySQLSchemaManager::ID => 'ENGINE=MyISAM'
    ];
}
```

## Editing files directly in the insert-media modal{#in-modal-editing}

Editors can now directly edit file details when selecting a file in an UploadField or when inserting media in a
HTMLEditorField. The "image placement" and "file link" forms that show when inserting an image or a link in an
HTMLEditorField have been simplified.

This does mean that the order and structure of fields have changed somewhat. If you have customised the forms in the
asset administration area or in the "Insert Media Modal", you should do some regression testing when upgrading to
make sure your customisations still work as expected.

If your project uses the popular [jonom/focuspoint](https://github.com/jonom/silverstripe-focuspoint) community
module, you should upgrade it as well.

## MIME Type validation now a core module {#mime-validator}

`silverstripe/mimevalidator` is now a core module and will ship by default on new projects. Projects referencing `silverstripe/recipe-core` will automatically install `silverstripe/mimevalidator` when they upgrade to 4.6.0.

Read [Allowed file types](Developer_Guides/Files/Allowed_file_types) in the Silverstripe CMS doc for all the details.

## File status icons in the file manager

![File status icons](https://raw.githubusercontent.com/silverstripe/silverstripe-framework/blob/4/docs/en/04_Changelogs/_images/file-status-icons.png "A screenshot of file status icons being displayed in the file manager")

Files and folders with permissions of either "Logged in users" or "Only these groups (choose from list)" now show
a "Restricted access" icon in the file manager.  These permissions can either be directly on the DataObject or
they can be inherited from the parent folder.

Websites with the optional [UserForms](https://github.com/silverstripe/silverstripe-userforms) module installed will
show a "Form submission" icon on files uploaded through a UserForm.  UserForm uploaded files without a "Restricted access" icon show a "Form submission, unrestricted access" icon instead.

<<<<<<< HEAD
=======
## Solr no longer indexes draft/restricted content {#solr-updates}

At the time of this release a new version of the popular [silverstripe/fulltextsearch module](https://github.com/silverstripe/silverstripe-fulltextsearch) is also available, introducing more secure defaults. Most notably, draft and restricted content will no longer be indexed by default, due to a `canView()` check being performed against an anonymous user prior to (re)indexing. Restricted content means that it has a permission level of either 'Logged-in users' or 'Only these groups'.

If your project uses this module, after upgrading your website, ensure that you run the `Solr_Reindex` task on your production environment to remove previously indexed content that should no longer be there.

If your website requires draft or restricted content to be indexed, you can opt-out of the new secure defaults on a per-model basis.

This is a great opportunity to make sure that any custom indexes/search controllers in your project are correctly filtering results based on permissions and search visibility, which you can now achieve via a unified method (see `SilverStripe\FullTextSearch\Search\Services\SearchableService::isSearchable()`.)

The [silverstripe/fulltextsearch module readme provides additional information](https://github.com/silverstripe/silverstripe-fulltextsearch).

## Simplify customisation of ModelAdmin {#modeladmin-customisation}

`ModelAdmin::getEditForm()` has been split into smaller more discrete protected methods:
* `getGridField()`
* `getGridFieldConfig()`.

Two matching extension hooks have been added as well:
* `updateGridField()`
* `updateGridFieldConfig()`.

This will make it easier for developers to customise GridFields in their ModelAdmins.

Learn how to [alter the ModelAdmin GridField or Form](/developer_guides/customising_the_admin_interface/modeladmin/#altering-the-modeladmin-gridfield-or-form)

## Login forms module ships with installer {#loginforms}

The `silverstripe/login-forms` module is now part of the default installer. This alters the login form to provide
consistent styling and behaviour that's independent from the specifics in your project. Only new projects will
get the new login form. Older projects can manually require the `silverstripe/login-forms` module to get the new
login form.

View the [Silverstripe Login Forms readme](https://github.com/silverstripe/silverstripe-login-forms) on Github for more details.

>>>>>>> cf1b7373
<!--- Changes below this line will be automatically regenerated -->

<!--- Changes above this line will be automatically regenerated --><|MERGE_RESOLUTION|>--- conflicted
+++ resolved
@@ -89,8 +89,6 @@
 Websites with the optional [UserForms](https://github.com/silverstripe/silverstripe-userforms) module installed will
 show a "Form submission" icon on files uploaded through a UserForm.  UserForm uploaded files without a "Restricted access" icon show a "Form submission, unrestricted access" icon instead.
 
-<<<<<<< HEAD
-=======
 ## Solr no longer indexes draft/restricted content {#solr-updates}
 
 At the time of this release a new version of the popular [silverstripe/fulltextsearch module](https://github.com/silverstripe/silverstripe-fulltextsearch) is also available, introducing more secure defaults. Most notably, draft and restricted content will no longer be indexed by default, due to a `canView()` check being performed against an anonymous user prior to (re)indexing. Restricted content means that it has a permission level of either 'Logged-in users' or 'Only these groups'.
@@ -126,7 +124,6 @@
 
 View the [Silverstripe Login Forms readme](https://github.com/silverstripe/silverstripe-login-forms) on Github for more details.
 
->>>>>>> cf1b7373
 <!--- Changes below this line will be automatically regenerated -->
 
 <!--- Changes above this line will be automatically regenerated -->