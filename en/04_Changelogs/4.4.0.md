--- conflicted
+++ resolved
@@ -240,8 +240,6 @@
 Yes, it will attempt to find the most recent public "hash-less" URL
 for this file and redirect to it.
 
-<<<<<<< HEAD
-<<<<<<< HEAD
 ### Changing the file resolver
 
 The file resolution strategy describes how files are resolved. It relies on a list of file helpers and will iterate through them when looking up files.
