# 4.10.0-rc1

## Overview

This version of Silverstripe CMS is a **release candidate** for an upcoming stable version, and should not be applied to production websites. We encourage developers to test this version in development / testing environments and [report any issues they encounter via GitHub](/contributing/issues_and_bugs/).

A full list of module versions included in CMS Recipe 4.10.0-rc1 is provided below. We recommend referencing recipes in your dependencies, rather than individual modules, to simplify version tracking. See [Recipes](/getting_started/).

- [PHPUnit 9.5 and PHP 8.0 official support](#php8)
- [Dropping support for PHP 7.1 and PHP 7.2](#phpeol)
- [Features and enhancements](#features-and-enhancements)
- [Bugfixes](#bugfixes)

<details>
<summary>Included module versions</summary>

| Module | Version |
| ------ | ------- |
| silverstripe/admin | 1.10.0-rc1 |
| silverstripe/asset-admin | 1.10.0-rc1 |
| silverstripe/assets | 1.10.0-rc1 |
| silverstripe/campaign-admin | 1.10.0-rc1 |
| silverstripe/cms | 4.10.0-rc1 |
| silverstripe/config | 1.3.0-rc1 |
| silverstripe/errorpage | 1.10.0-rc1 |
| silverstripe/framework | 4.10.0-rc1 |
| silverstripe/graphql | 3.7.1 |
| silverstripe/login-forms | 4.6.0-rc1 |
| silverstripe/mimevalidator | 2.3.0-rc1 |
| silverstripe/reports | 4.10.0-rc1 |
| silverstripe/siteconfig | 4.10.0-rc1 |
| silverstripe/versioned | 1.10.0-rc1 |
| silverstripe/versioned-admin | 1.10.0-rc1 |
</details>
<<<<<<< HEAD
    
=======

>>>>>>> dbc62d63
<details>
<summary>Supported module versions</summary>

| Module | Version |
| ------ | ------- |
| bringyourownideas/silverstripe-composer-update-checker | 2.1.0 |
| bringyourownideas/silverstripe-maintenance | 2.4.1 |
| cwp/agency-extensions | 2.6.0 |
| cwp/cwp | 2.9.0 |
| cwp/cwp-core | 2.9.0 |
| cwp/cwp-pdfexport | 1.3.0 |
| cwp/cwp-search | 1.6.0-rc1 |
| cwp/starter-theme | 3.2.0 |
| cwp/watea-theme | 3.1.0 |
| dnadesign/silverstripe-elemental | 4.8.0-rc1 |
| dnadesign/silverstripe-elemental-userforms | 3.1.0 |
| silverstripe/akismet | 4.2.0-rc1 |
| silverstripe/auditor | 2.4.0 |
| silverstripe/blog | 3.9.0-rc1 |
| silverstripe/ckan-registry | 1.4.0-rc1 |
| silverstripe/comment-notifications | 2.2.0-rc1 |
| silverstripe/comments | 3.7.2 |
| silverstripe/content-widget | 2.3.0 |
| silverstripe/contentreview | 4.4.0-rc1 |
| silverstripe/crontask | 2.4.0-rc1 |
| silverstripe/documentconverter | 2.2.0-rc1 |
| silverstripe/elemental-bannerblock | 2.4.0-rc1 |
| silverstripe/elemental-fileblock | 2.4.0-rc1 |
| silverstripe/environmentcheck | 2.4.0 |
| silverstripe/externallinks | 2.2.0-rc1 |
| silverstripe/fulltextsearch | 3.9.0-rc1 |
| silverstripe/gridfieldqueuedexport | 2.6.1 |
| silverstripe/html5 | 2.2.0-rc1 |
| silverstripe/hybridsessions | 2.4.0 |
| silverstripe/iframe | 2.2.0-rc1 |
| silverstripe/ldap | 1.3.0-rc1 |
| silverstripe/mfa | 4.5.1 |
| silverstripe/realme | 4.2.0-rc1 |
| silverstripe/registry | 2.4.0-rc1 |
| silverstripe/restfulserver | 2.4.0-rc1 |
| silverstripe/security-extensions | 4.2.1 |
| silverstripe/securityreport | 2.4.0-rc1 |
| silverstripe/segment-field | 2.4.0-rc1 |
| silverstripe/sharedraftcontent | 2.6.0-rc1 |
| silverstripe/sitewidecontent-report | 3.2.0-rc1 |
| silverstripe/spamprotection | 3.2.0-rc1 |
| silverstripe/spellcheck | 2.3.0-rc1 |
| silverstripe/subsites | 2.5.0 |
| silverstripe/tagfield | 2.8.0-rc1 |
| silverstripe/taxonomy | 2.3.0-rc1 |
| silverstripe/textextraction | 3.3.0-rc1 |
| silverstripe/totp-authenticator | 4.3.0-rc1 |
| silverstripe/userforms | 5.11.1 |
| silverstripe/versionfeed | 2.2.0-rc1 |
| silverstripe/webauthn-authenticator | 4.4.1 |
| silverstripe/widgets | 2.2.0 |
| symbiote/silverstripe-advancedworkflow | 5.6.0-rc1 |
| symbiote/silverstripe-multivaluefield | 5.2.0 |
| symbiote/silverstripe-queuedjobs | 4.9.0 |
| tractorcow/silverstripe-fluent | 4.6.0 |

</details>

## PHPUnit 9.5 and PHP 8.0 official support{#php8}

Previous Silverstripe CMS Recipe releases could be run against PHP 8.0. However, the Silverstripe CMS Recipe 4.10.0 is the first release to officially support PHP 8.0. 

The major road block to official PHP 8.0 support was our reliance on a deprecated version of PHPUnit. Adding support for PHPUnit 9.5 removed this road block. All core module tests have been rewritten to run with PHPUnit 9.5.

### What about my project test suite?

Silverstripe CMS Recipe 4.10.0 retains support for the `sminnee/phpunit` fork of PHPUnit 5.7. So your project's tests can still be run without modification ... as long as you are not using PHP 8.0. If you want your own tests to run with PHP 8.0, then you have have to upgrade to PHPUnit 9.5 and update your tests to be compatible with the latest PHPUnit API.

We'll be providing guidance on how to transition to PHPUnit 9.5 closer to the release.

## Dropping support for PHP 7.1 and PHP 7.2{#phpeol}

We've recently updated our [PHP support policy](/Getting_Started/Server_Requirements#php). The immediate affects of this changes are:

- The Silverstripe CMS Recipe release 4.10.0 drops support for PHP 7.1 and PHP 7.2. Those two PHP releases have been end-of-life for several years now and continued support would detract effort from more valuable work.
- The 4.11 minor release will drop support for PHP 7.3 later this year.
- We expect to drop support for PHP 7 altogether around January 2023.

## Features and enhancements {#features-and-enhancements}

### New `SS_TEMP_PATH` environment variable

This release adds support for a new `SS_TEMP_PATH` environment variable, which allows developers to control where a series of “temporary” files are created. These include [Manifests](/developer_guides/execution_pipeline/manifests), [Object Caching](/developer_guides/performance/caching) and [Partial Template Caching](/developer_guides/templates/partial_template_caching).

The environment variable can be set to either an absolute path which must have a leading `/` (e.g. `SS_TEMP_PATH='/tmp/silverstripe/cachedir'`), or a path relative to the project root (e.g. `SS_TEMP_PATH='silverstripe-cache'`). See the [environment management](/getting_started/environment_management) section for more information.

**Please note:** setting this environment variable will impact both requests served by a webserver (i.e. a typical website pageview) and command-line execution. If your webserver user and command-line user are different, or have different filesystem permissions, you may encounter problems when using this setting.

The new `SS_TEMP_PATH` environment variable replaces the similarly-named `TEMP_PATH` environment variable, which only ever offered partial support for adjusting the temporary files' location. This is because setting a `TEMP_PATH` _environment variable_ would affect [Injector](/developer_guides/extending/injector) service definitions, but would **not** affect code that referenced the `TEMP_PATH` _PHP constant_. The confusion with both environment variables and PHP constants having the same name is why the environment variable has been renamed and prefixed with `SS_`, in-keeping with other environment variables.

The functionality of the `TEMP_PATH` and `TEMP_FOLDER` PHP constants remains unchanged.

## Bugfixes {#bugfixes}

This release includes a number of bug fixes to improve a broad range of areas. Check the change logs for full details of these fixes split by module. Thank you to the community members that helped contribute these fixes as part of the release!


<!--- Changes below this line will be automatically regenerated -->

## Change Log

### Features and Enhancements


 * silverstripe/framework (4.9.0 -&gt; 4.10.0-rc1)
    * 2021-11-16 [cbc4593ab](https://github.com/silverstripe/silverstripe-framework/commit/cbc4593ab464cf43f6c0edfb9cde75f68a5740ce) Don&amp;#039;t index test from PHPUNit 5.7 module wdon using PHPUnit 9.5 (Maxime Rainville)
    * 2021-11-16 [640a7e3ee](https://github.com/silverstripe/silverstripe-framework/commit/640a7e3eeaaf6b51869f7e15d3aff1da2ccafd6d) Improve ManifestFileFinder so it can ignore test based on the testing library (Maxime Rainville)
    * 2021-11-07 [20134e6a4](https://github.com/silverstripe/silverstripe-framework/commit/20134e6a4f77907f560f240a68d1d627a0d23b38) Add FirstPage() and LastPage() to PaginatedList (#10129) (Loz Calver)
    * 2021-11-03 [b8d37f9ae](https://github.com/silverstripe/silverstripe-framework/commit/b8d37f9ae43b971890ae311d8bdcfaf5c32927ae) Validate the Title on Group is not empty (#10113) (Kirk Mayo)
    * 2021-10-26 [059d8aac0](https://github.com/silverstripe/silverstripe-framework/commit/059d8aac0ad92b007c7299843127bd8f0292b1ec) Add afterUpdateCMSFields method to DataObject. (#9819) (GuySartorelli)
    * 2021-10-18 [49a7f08c0](https://github.com/silverstripe/silverstripe-framework/commit/49a7f08c07142b9cf4cf4afcf525f6b271efac85) Display validation messages for GridFields (#10015) (GuySartorelli)
    * 2021-09-24 [7226d7fab](https://github.com/silverstripe/silverstripe-framework/commit/7226d7fab6e3e10566892f5a2222d57de3266eae) Add tests for Hierarchy extension when applied to a subclass (Michal Kleiner)

 * silverstripe/cms (4.9.0 -&gt; 4.10.0-rc1)
    * 2021-11-15 [1db69ee9](https://github.com/silverstripe/silverstripe-cms/commit/1db69ee91ad8ed7a9c34a8e37b1d9338d1472dcb) Add tests for absolute URLs in get_by_link (Guy Sartorelli)
    * 2021-09-06 [f3a76ccf](https://github.com/silverstripe/silverstripe-cms/commit/f3a76ccf2d52f7eaeb0cb7b70be389613c979805) getByLink plugin allows arrays of links (#2666) (Aaron Carlino)

 * silverstripe/login-forms (4.5.0 -&gt; 4.6.0-rc1)
    * 2021-09-08 [0717d4b](https://github.com/silverstripe/silverstripe-login-forms/commit/0717d4b1320ac4397cb4d02fd99cf8752f04efb3) Add ContentLocale method to Security controller (#101) (Bram de Leeuw)

 * silverstripe/taxonomy (2.2.0 -&gt; 2.3.0-rc1)
    * 2021-10-18 [83a736b](https://github.com/silverstripe/silverstripe-taxonomy/commit/83a736b1e3f9a7e7bb9601b8d501d63aaa107ad5) Add config to enable/disable Type inheritance (#74) (Chris Penny)

 * silverstripe/userforms (5.10.0 -&gt; 5.11.1)
    * 2021-10-18 [2691ac3](https://github.com/silverstripe/silverstripe-userforms/commit/2691ac354e2a16d71eec8981b0cc1b2bbf4071a0) Provide submitted form info to submission email data (#1113) (Michal Kleiner)
    * 2021-09-15 [6093179](https://github.com/silverstripe/silverstripe-userforms/commit/60931791fbc70f95ccba8c3c86a0a5d012f27491) Scroll back to top after pressing PREV/NEXT buttons (#1109) (Joon Yoon)

 * dnadesign/silverstripe-elemental (4.7.0 -&gt; 4.8.0-rc1)
    * 2021-10-19 [d94cadc](https://github.com/silverstripe/silverstripe-elemental/commit/d94cadc7766af5c1dfcca714efb4214876cc8512) Add extension points to update element controller styles and template (Michal Kleiner)

 * silverstripe/fulltextsearch (3.8.0 -&gt; 3.9.0-rc1)
    * 2021-11-21 [9dfcbf9](https://github.com/silverstripe/silverstripe-fulltextsearch/commit/9dfcbf9c906dfe0263f6c945a0c59e69297dd70c) Show error message instead of error code on WebDAV check (Michal Kleiner)

    
### Bugfixes


 * silverstripe/framework (4.9.0 -&gt; 4.10.0-rc1)
    * 2021-12-13 [e11820d44](https://github.com/silverstripe/silverstripe-framework/commit/e11820d44f184f337bec1625e81b0a23b1a4a11e) Look for existing modules in vendor folder rather than base folder (Steve Boyd)
    * 2021-11-25 [a3d964868](https://github.com/silverstripe/silverstripe-framework/commit/a3d964868732d035043f4b1c53dcf2404f119597) Ensure tmpItem has a value before calling method_exists on it (Steve Boyd)
    * 2021-11-24 [fe653b5e1](https://github.com/silverstripe/silverstripe-framework/commit/fe653b5e1314cdb59896d3ed004ab36bb4fbed1d) Fix typo (Matt Peel)
    * 2021-11-15 [29fa365d1](https://github.com/silverstripe/silverstripe-framework/commit/29fa365d1082e5bfcf42ad1f2d37a647f36a361e) Fix support for setting TEMP_PATH in .env (fixes #8099) (#10138) (Loz Calver)
    * 2021-11-07 [b1eb9514d](https://github.com/silverstripe/silverstripe-framework/commit/b1eb9514d46147628b7a9c46740f38e15d775079) Prioritise posix_getuid() when attempting to find current process owner (#10137) (Loz Calver)
    * 2021-11-04 [d6866af7e](https://github.com/silverstripe/silverstripe-framework/commit/d6866af7e590c6ae0437a605fcb0ab523f27b114) Fix broken tests (Loz Calver)
    * 2021-10-18 [6e2955fe1](https://github.com/silverstripe/silverstripe-framework/commit/6e2955fe1483fe97c46815257e5fb9986d634f0a) Allow extension of getAttributes for Tab and TabSet (#9954) (Thomas Portelange)
    * 2021-09-20 [d6ea45d4b](https://github.com/silverstripe/silverstripe-framework/commit/d6ea45d4bf77b04cd9b3315de4790c9e434b51aa) fix invalid link in docs (wernerkrauss)
    * 2021-09-09 [1c698348a](https://github.com/silverstripe/silverstripe-framework/commit/1c698348a21d0492bff362b2207f4802edb79229) When asserting an email was sent, sanitise both the To and From field (Maxime Rainville)
    * 2021-09-06 [0a389112c](https://github.com/silverstripe/silverstripe-framework/commit/0a389112ca0e09332a2bca6ab0cc52afeb56206e) Only send email if email address set (Steve Boyd)
    * 2021-08-30 [1e5414eac](https://github.com/silverstripe/silverstripe-framework/commit/1e5414eac7ba9800b0848da2422f4d7033d562fc) Use correct ancestor class when querying for stage and live children (Michal Kleiner)
    * 2021-08-27 [d2d9ce6c1](https://github.com/silverstripe/silverstripe-framework/commit/d2d9ce6c13228321aac5e10d67914bc8fd5d674a) Fix formatting error in table listing around TEMP_PATH. (Patrick Nelson)
    * 2021-08-22 [a6d68abbb](https://github.com/silverstripe/silverstripe-framework/commit/a6d68abbbce985676e38bcfc44e446103233672c) Fix missing “with .env files” in published docs (Patrick Nelson)
    * 2021-07-13 [31668e8ac](https://github.com/silverstripe/silverstripe-framework/commit/31668e8acf3980994cf183c172b8a5860bf0865a) fix: remove login marker cookie on logout (Florian Thoma)

 * silverstripe/admin (1.9.0 -&gt; 1.10.0-rc1)
    * 2021-12-10 [5e25ced](https://github.com/silverstripe/silverstripe-admin/commit/5e25cedb9c3977185b33f7169e22d929e87a7f61) Allow double digit minor version numbers (Steve Boyd)
    * 2021-12-07 [5b592b2](https://github.com/silverstripe/silverstripe-admin/commit/5b592b2aa8632640c379a6dc5e54fe69d6a8216c) Toast padding (Steve Boyd)

 * silverstripe/cms (4.9.0 -&gt; 4.10.0-rc1)
    * 2021-11-04 [480baa6e](https://github.com/silverstripe/silverstripe-cms/commit/480baa6ef8f6373071065eb62d6eb6a8805afac9) Use correct canonical tag on VirtualPage (#2688) (Florian Thoma)
    * 2021-11-03 [bcbeb6d6](https://github.com/silverstripe/silverstripe-cms/commit/bcbeb6d626b733d8b193bd40f31a2cd97dba432f) SiteTreeLinkTracking_Parser should use the getAnchorsOnPage (#2697) (kevin-hine-innis)
    * 2021-10-18 [ecd9759f](https://github.com/silverstripe/silverstripe-cms/commit/ecd9759f83f2fc79181e95d201cb86826118c539) Remove unused code (#2693) (Adrian Humphreys)
    * 2021-09-28 [2bf691f5](https://github.com/silverstripe/silverstripe-cms/commit/2bf691f548444589ee995dcc1a752a0241e6bcdc) ensure updateAnchorsOnPage extension is called (#2686) (kevin-hine-innis)
    * 2021-09-21 [734eb392](https://github.com/silverstripe/silverstripe-cms/commit/734eb3921fe71b4d90a9b7ac0fd321bb731bfec1) Treat absolute links in a consistent manner in get_by_link. (GuySartorelli)

 * silverstripe/graphql (3.6.0 -&gt; 3.7.1)
    * 2021-09-01 [c7002f9](https://github.com/silverstripe/silverstripe-graphql/commit/c7002f9af99f4d92c77f17b6ae2f6aecf8e152ab) fix: typo in documentation (Nick Lamprecht)

 * silverstripe/tagfield (2.7.0 -&gt; 2.8.0-rc1)
    * 2021-10-15 [b81546d](https://github.com/silverstripe/silverstripe-tagfield/commit/b81546d55553c33ff7f0ae49cc737295768fb1dc) Use existing source datalist if available before creating a new one (closes #171) (Joseph Madden)
    * 2021-10-15 [55e0373](https://github.com/silverstripe/silverstripe-tagfield/commit/55e03731bf06efff3dc8cfe1877e6b4c09d828f6) Use existing source datalist if available before creating a new one (Joseph Madden)

 * silverstripe/comments (3.6.0 -&gt; 3.7.2)
    * 2021-10-14 [066b28b](https://github.com/silverstripe/silverstripe-comments/commit/066b28bb3d374356746e1ea7727000e65d0644d5) Fix broken link in README.md (Loz Calver)

 * silverstripe/sharedraftcontent (2.5.0 -&gt; 2.6.0-rc1)
    * 2021-10-18 [03e1191](https://github.com/silverstripe/silverstripe-sharedraftcontent/commit/03e11914926af406e45253ac671ac9578857d3b6) add user agent to indicate request is automated (#153) (Will Rossiter)

 * bringyourownideas/silverstripe-composer-update-checker (2.0.3 -&gt; 2.1.0)
    * 2020-04-06 [de75efe](https://github.com/bringyourownideas/silverstripe-composer-update-checker/commit/de75efe66325e84583b3788a9f3bdbbab7739b87) Change dir permissions fix (avoid switching current dir when not necessary) (Mojmir Fendek)

 * silverstripe/fulltextsearch (3.8.0 -&gt; 3.9.0-rc1)
    * 2021-12-15 [a621f77](https://github.com/silverstripe/silverstripe-fulltextsearch/commit/a621f77380ff7358a0501e41ee09107620f99170) Allow deprecated warnings (Steve Boyd)
    * 2021-08-23 [83af73c](https://github.com/silverstripe/silverstripe-fulltextsearch/commit/83af73c9f66a8881129dcd97beeababb72f329c4) Only use values that are not empty (Michal Kleiner)
    * 2021-02-24 [69ba134](https://github.com/silverstripe/silverstripe-fulltextsearch/commit/69ba134ac24c5a94f6d2a4c0104a1cc75ae41581) Always store the default field to support highlighting (GuySartorelli)

 * symbiote/silverstripe-queuedjobs (4.8.0 -&gt; 4.9.0)
    * 2021-10-18 [a5862ce](https://github.com/symbiote/silverstripe-queuedjobs/commit/a5862ce1122e7e6a3f58da65b554577d352cd1f5) releaseJobLock when marking a job as broken (#354) (Andrew Paxley)
    * 2021-06-02 [81c0ca9](https://github.com/symbiote/silverstripe-queuedjobs/commit/81c0ca9e043b46bf865d8c7c088a6309f94df05d) fix(QueuedJobDescriptor) Ensure that anything set to &amp;#039;waiting&amp;#039; has Worker reset so it can be picked up by a worker (Marcus Nyeholt)

 * silverstripe/gridfieldqueuedexport (2.5.0 -&gt; 2.6.1)
    * 2021-11-07 [20c4c0e](https://github.com/silverstripe/silverstripe-gridfieldqueuedexport/commit/20c4c0ef972fb13eaf7c0bc64fa7936da97a53da) Cast IDs from database on both sides of equation #58 (#60) (Bauke)

 * silverstripe/realme (4.1.1 -&gt; 4.2.0-rc1)
    * 2021-11-23 [dfaf9ec](https://github.com/silverstripe/silverstripe-realme/commit/dfaf9ecd7ec0d19bfdc573d6cd02e9827694eb1b) redirect to BackURL after login, fixes #79 (Andreas Piening)
    * 2021-10-21 [21dd6ff](https://github.com/silverstripe/silverstripe-realme/commit/21dd6ffe038c1addda32336c13495612390e9a89) Fix: New RealMe ITE entity IDs and SSOService endpoints (#77) (Matt Peel)
    * 2021-10-14 [b66ade5](https://github.com/silverstripe/silverstripe-realme/commit/b66ade593f48a0be4f6e3f17fd38622f6d326e40) Fix: New RealMe MTS entity IDs and SSOService endpoints (#75) (Matt Peel)

 * dnadesign/silverstripe-elemental-userforms (3.0.0 -&gt; 3.1.0)
    * 2020-03-31 [4b51a47](https://github.com/dnadesign/silverstripe-elemental-userforms/commit/4b51a471f238f1cb34b5a0ace899738aff2aaa54) update version constraint to not include &amp;#039;@dev&amp;#039; (brynwhyman)

    
### API Changes


 * silverstripe/installer (4.9.0 -&gt; 4.10.0-rc1)
    * 2021-11-03 [54a8b8c](https://github.com/silverstripe/silverstripe-installer/commit/54a8b8ce8fc62f3d478caf435cc49970a39a96d8) phpunit 9 support (Steve Boyd)

 * silverstripe/recipe-cms (4.9.0 -&gt; 4.10.0-rc1)
    * 2021-11-04 [ef2201f](https://github.com/silverstripe/recipe-cms/commit/ef2201f1fe49a0fb8628e34ac09d89d035f860fe) phpunit 9 support (Steve Boyd)

 * silverstripe/recipe-core (4.9.0 -&gt; 4.10.0-rc1)
    * 2021-11-04 [15fd452](https://github.com/silverstripe/recipe-core/commit/15fd452966f79e2edf556be8620664c72cb24c98) phpunit 9 support (Steve Boyd)

 * silverstripe/assets (1.9.0 -&gt; 1.10.0-rc1)
    * 2021-11-21 [aa81d99](https://github.com/silverstripe/silverstripe-assets/commit/aa81d9908d9038b28b24f577da9160633dd832dc) Switch to using AttributesHTML on ImageManipulation trait (Maxime Rainville)
    * 2021-11-01 [9329557](https://github.com/silverstripe/silverstripe-assets/commit/9329557c9ce1155d91412577d3eb414821b3b494) phpunit 9 support (#462) (Steve Boyd)

 * silverstripe/config (1.2.0 -&gt; 1.3.0-rc1)
    * 2021-10-27 [3a4c9d6](https://github.com/silverstripe/silverstripe-config/commit/3a4c9d6fa0e2ea7d685dce99b528e3f21aa3ec8f) phpunit 9 support (Steve Boyd)

 * silverstripe/framework (4.9.0 -&gt; 4.10.0-rc1)
    * 2021-11-16 [2922370d8](https://github.com/silverstripe/silverstripe-framework/commit/2922370d81418f6ae8dae3ca1e677981e454ad91) Add Module::getCILibrary function (Maxime Rainville)
    * 2021-11-01 [fc349db51](https://github.com/silverstripe/silverstripe-framework/commit/fc349db511c003d4b08147f0bf4ed2904d5b304d) Add a way to check if a form or form field has an extra css class (#10112) (GuySartorelli)
    * 2021-10-27 [cd076542f](https://github.com/silverstripe/silverstripe-framework/commit/cd076542f4ec903048011d0e1c049f3a70d91307) Upgrade SapphireTest to work with phpunit 9 (#10028) (Steve Boyd)
    * 2021-07-27 [b43d68f9b](https://github.com/silverstripe/silverstripe-framework/commit/b43d68f9b40098f6f8bbda66b3e571636b4235ac) Add an AttributesHTML trait (Maxime Rainville)

 * silverstripe/mimevalidator (2.2.0 -&gt; 2.3.0-rc1)
    * 2021-10-27 [37f77c9](https://github.com/silverstripe/silverstripe-mimevalidator/commit/37f77c95d25c41ca690768e16f38b0cfd66e197f) phpunit 9 support (Steve Boyd)

 * silverstripe/admin (1.9.0 -&gt; 1.10.0-rc1)
    * 2021-10-27 [6ba9b94](https://github.com/silverstripe/silverstripe-admin/commit/6ba9b94287c9639a457bdff21e052f816e09d460) phpunit 9 support (Steve Boyd)

 * silverstripe/asset-admin (1.9.0 -&gt; 1.10.0-rc1)
    * 2021-10-27 [02b1a5d8](https://github.com/silverstripe/silverstripe-asset-admin/commit/02b1a5d86dcf7d6e53e739665dfe3c8709cfc2fe) phpunit9 support (Steve Boyd)

 * silverstripe/campaign-admin (1.9.0 -&gt; 1.10.0-rc1)
    * 2021-10-27 [6137ff9](https://github.com/silverstripe/silverstripe-campaign-admin/commit/6137ff90430e912f2e8fd2d750a2ce5e598a7e16) phpunit9 support (Steve Boyd)

 * silverstripe/versioned-admin (1.9.0 -&gt; 1.10.0-rc1)
    * 2021-10-27 [ec4fe18](https://github.com/silverstripe/silverstripe-versioned-admin/commit/ec4fe18b9e2545d9b7aac1433550c3a036782028) phpunit9 support (Steve Boyd)

 * silverstripe/cms (4.9.0 -&gt; 4.10.0-rc1)
    * 2021-10-27 [360fbcd8](https://github.com/silverstripe/silverstripe-cms/commit/360fbcd878c31625be57a8593943ac62556a5232) phpunit9 support (Steve Boyd)

 * silverstripe/errorpage (1.9.0 -&gt; 1.10.0-rc1)
    * 2021-10-27 [ee11e69](https://github.com/silverstripe/silverstripe-errorpage/commit/ee11e696d4b320eb05b7e0d8a49dd35b8445e477) phpunit9 support (Steve Boyd)

 * silverstripe/reports (4.9.0 -&gt; 4.10.0-rc1)
    * 2021-10-27 [9f76ec2a](https://github.com/silverstripe/silverstripe-reports/commit/9f76ec2a43f78c7f17d79e7c96328830f3c0fcda) phpunit9 support (Steve Boyd)

 * silverstripe/siteconfig (4.9.0 -&gt; 4.10.0-rc1)
    * 2021-10-27 [fc59cfad](https://github.com/silverstripe/silverstripe-siteconfig/commit/fc59cfad0112b3253b29377704d9bae85e832cd4) phpunit9 support (Steve Boyd)

 * silverstripe/versioned (1.9.0 -&gt; 1.10.0-rc1)
    * 2021-11-01 [9b39e92](https://github.com/silverstripe/silverstripe-versioned/commit/9b39e92dba070a4e02fa6324f1ab9dd96774d598) phpunit 9 support (Steve Boyd)

 * silverstripe/graphql (3.6.0 -&gt; 3.7.1)
    * 2021-11-01 [55b598d](https://github.com/silverstripe/silverstripe-graphql/commit/55b598d9305ca58d7095bfad8e89676bb44b16d8) phpunit9 support (Steve Boyd)

 * silverstripe/session-manager (1.1.0 -&gt; 1.2.0-rc1)
    * 2021-10-27 [cccd1a8](https://github.com/silverstripe/silverstripe-session-manager/commit/cccd1a88b9436c9f2eb97160292e5e057148371f) phpunit9 support (Steve Boyd)

 * silverstripe/login-forms (4.5.0 -&gt; 4.6.0-rc1)
    * 2021-10-27 [c1bf3d5](https://github.com/silverstripe/silverstripe-login-forms/commit/c1bf3d5419728d1ac118df325121749f46517110) phpunit 9 support (Steve Boyd)

 * silverstripe/recipe-authoring-tools (1.9.0 -&gt; 1.10.0-rc1)
    * 2021-11-03 [89f14a3](https://github.com/silverstripe/recipe-authoring-tools/commit/89f14a3fbe56f4a5dc8f3d0600aea25d74b8477f) phpunit 9 support (Steve Boyd)

 * silverstripe/documentconverter (2.1.1 -&gt; 2.2.0-rc1)
    * 2021-10-27 [724b1f1](https://github.com/silverstripe/silverstripe-documentconverter/commit/724b1f110a6e49f6429ee769b1dd0eb7ace74b4b) phpunit 9 support (Steve Boyd)

 * silverstripe/iframe (2.1.0 -&gt; 2.2.0-rc1)
    * 2021-10-27 [1b3496d](https://github.com/silverstripe/silverstripe-iframe/commit/1b3496d66e2a257cc22c64b06986817be56ebf21) phpunit 9 support (Steve Boyd)

 * silverstripe/spellcheck (2.2.1 -&gt; 2.3.0-rc1)
    * 2021-10-27 [8c19001](https://github.com/silverstripe/silverstripe-spellcheck/commit/8c190014fa74d962079616e74741df4091076bbb) phpunit 9 support (Steve Boyd)

 * silverstripe/tagfield (2.7.0 -&gt; 2.8.0-rc1)
    * 2021-10-27 [5eae80a](https://github.com/silverstripe/silverstripe-tagfield/commit/5eae80abb3cac384651b7a25552b2b2a08ea75aa) phpunit 9 support (Steve Boyd)

 * silverstripe/taxonomy (2.2.0 -&gt; 2.3.0-rc1)
    * 2021-10-27 [99ec82a](https://github.com/silverstripe/silverstripe-taxonomy/commit/99ec82a34b5d83ac1dc3b91e77f190f7d29e7c90) phpunit 9 support (Steve Boyd)

 * silverstripe/recipe-blog (1.9.0 -&gt; 1.10.0-rc1)
    * 2021-11-09 [09ea4ab](https://github.com/silverstripe/recipe-blog/commit/09ea4abe4ad4926b89f2ab34a7b452b1bdc95005) phpunit 9 support (Steve Boyd)

 * silverstripe/blog (3.8.0 -&gt; 3.9.0-rc1)
    * 2021-11-01 [d8ecb77](https://github.com/silverstripe/silverstripe-blog/commit/d8ecb779095886ddfad0af158625c9727ebbdf64) phpunit9 support (Steve Boyd)

 * silverstripe/widgets (2.1.1 -&gt; 2.2.0)
    * 2021-10-21 [a08aa08](https://github.com/silverstripe/silverstripe-widgets/commit/a08aa08f4deeeb3a2a4e6fe74e31530958f4a34c) phpunit 9 support (Steve Boyd)

 * silverstripe/content-widget (2.2.0 -&gt; 2.3.0)
    * 2021-10-27 [becd345](https://github.com/silverstripe/silverstripe-content-widget/commit/becd34554493bd2c0f61f6d7a1393c34ee43394c) phpunit 9 support (Steve Boyd)

 * silverstripe/spamprotection (3.1.0 -&gt; 3.2.0-rc1)
    * 2021-10-27 [46169f7](https://github.com/silverstripe/silverstripe-spamprotection/commit/46169f71a0a2629ef928fa70b702ad85aeccbca7) phpunit 9 support (Steve Boyd)

 * silverstripe/akismet (4.1.0 -&gt; 4.2.0-rc1)
    * 2021-10-27 [cfe39ac](https://github.com/silverstripe/silverstripe-akismet/commit/cfe39ac399cdca5cf3482d3cbf1e39ad5aa00155) phpunit9 support (Steve Boyd)

 * silverstripe/comments (3.6.0 -&gt; 3.7.2)
    * 2021-10-27 [305ae6b](https://github.com/silverstripe/silverstripe-comments/commit/305ae6b4b8b32f9042131c958061b4e00bcfc7c9) phpunit 9 support (Steve Boyd)

 * silverstripe/comment-notifications (2.1.0 -&gt; 2.2.0-rc1)
    * 2021-10-27 [7fc7c4a](https://github.com/silverstripe/comment-notifications/commit/7fc7c4a1bf071577dc05025d9e318547d675a059) phpunit 9 support (Steve Boyd)

 * silverstripe/recipe-collaboration (1.9.0 -&gt; 1.10.0-rc1)
    * 2021-10-27 [8298b97](https://github.com/silverstripe/recipe-collaboration/commit/8298b97b811cbfb0763b99c04252efaff7f6f8b3) phpunit 9 support (Steve Boyd)

 * silverstripe/contentreview (4.3.0 -&gt; 4.4.0-rc1)
    * 2021-11-01 [89f58ec](https://github.com/silverstripe/silverstripe-contentreview/commit/89f58ec57376c6e6b2dc3bd75f49cc328d9a0951) phpunit 9 support (Steve Boyd)

 * silverstripe/sharedraftcontent (2.5.0 -&gt; 2.6.0-rc1)
    * 2021-10-27 [87823c4](https://github.com/silverstripe/silverstripe-sharedraftcontent/commit/87823c4bc6799fde673618b5b20f58ad29a08fc5) phpunit 9 support (Steve Boyd)

 * symbiote/silverstripe-advancedworkflow (5.5.0 -&gt; 5.6.0-rc1)
    * 2021-11-04 [9f8545c](https://github.com/symbiote/silverstripe-advancedworkflow/commit/9f8545cfbe64b75f3d0fb1ffbd18ca2bbf171ab7) phpunit 9 support (Steve Boyd)

 * silverstripe/recipe-form-building (1.9.0 -&gt; 1.10.0-rc1)
    * 2021-11-09 [9cc67ec](https://github.com/silverstripe/recipe-form-building/commit/9cc67ecf7733e4a2ebb0a4609f72d0f543ee0ff2) phpunit 9 support (Steve Boyd)

 * silverstripe/segment-field (2.4.0 -&gt; 2.5.0-rc1)
    * 2021-10-27 [a5c8952](https://github.com/silverstripe/silverstripe-segment-field/commit/a5c895208be390cbc914630c0c5dba33340e4034) phpunit 9 support (Steve Boyd)

 * silverstripe/userforms (5.10.0 -&gt; 5.11.1)
    * 2021-11-01 [40bd88e](https://github.com/silverstripe/silverstripe-userforms/commit/40bd88e81c800e11bd2cf69c0b769fa8be0c13e6) phpunit 9 support (Steve Boyd)

 * silverstripe/recipe-reporting-tools (1.9.0 -&gt; 1.10.0-rc1)
    * 2021-11-10 [253ab81](https://github.com/silverstripe/recipe-reporting-tools/commit/253ab816f3efdf222bf12068abc8d69ed751a0d4) phpunit 9 support (Steve Boyd)

 * silverstripe/externallinks (2.1.1 -&gt; 2.2.0-rc1)
    * 2021-10-27 [fb9c340](https://github.com/silverstripe/silverstripe-externallinks/commit/fb9c340edbfda5bfe0f92a50b7e1427a582b9026) phpunit 9 support (Steve Boyd)

 * silverstripe/securityreport (2.3.0 -&gt; 2.4.0-rc1)
    * 2021-10-27 [1cd1d60](https://github.com/silverstripe/silverstripe-securityreport/commit/1cd1d609695d305bb4588f0daae5a44fafb29987) phpunit 9 support (Steve Boyd)

 * silverstripe/sitewidecontent-report (3.1.0 -&gt; 3.2.0-rc1)
    * 2021-10-27 [cb8d0a7](https://github.com/silverstripe/silverstripe-sitewidecontent-report/commit/cb8d0a788e0266f609ee4d148b4d3124ffef1634) phpunit 9 support (Steve Boyd)

 * bringyourownideas/silverstripe-maintenance (2.3.1 -&gt; 2.4.1)
    * 2021-11-09 [3abfa2d](https://github.com/bringyourownideas/silverstripe-maintenance/commit/3abfa2d822a29b60ea5ea3b5f07fee5c8e240935) phpunit 9 support (Steve Boyd)

 * bringyourownideas/silverstripe-composer-update-checker (2.0.3 -&gt; 2.1.0)
    * 2021-11-10 [d6fb30a](https://github.com/bringyourownideas/silverstripe-composer-update-checker/commit/d6fb30a4467e0546ed4de429a62bdea1fbe7809c) phpunit 9 support (Steve Boyd)

 * silverstripe/recipe-services (1.9.0 -&gt; 1.10.0-rc1)
    * 2021-10-27 [8ff2fed](https://github.com/silverstripe/recipe-authoring-tools/commit/8ff2fed779505aa6ef9d6abc595a6f4dadc81cbb) phpunit 9 support (Steve Boyd)

 * silverstripe/restfulserver (2.3.0 -&gt; 2.4.0-rc1)
    * 2021-10-27 [4a2716c](https://github.com/silverstripe/silverstripe-restfulserver/commit/4a2716cd7d77b451b8cba498ea80f41bb3cc5821) phpunit 9 support (Steve Boyd)

 * silverstripe/versionfeed (2.1.0 -&gt; 2.2.0-rc1)
    * 2021-10-27 [2671406](https://github.com/silverstripe/silverstripe-versionfeed/commit/2671406a86e489dc059f2969cf403ed0a40b11f6) phpunit 9 support (Steve Boyd)

 * silverstripe/recipe-content-blocks (2.9.0 -&gt; 2.10.0-rc1)
    * 2021-11-09 [24c2aa1](https://github.com/silverstripe/recipe-content-blocks/commit/24c2aa1be65a9e33be775408139cebe5abcecbce) phpunit 9 support (Steve Boyd)

 * dnadesign/silverstripe-elemental (4.7.0 -&gt; 4.8.0-rc1)
    * 2021-11-01 [9e49b0b](https://github.com/silverstripe/silverstripe-elemental/commit/9e49b0b20103fd5da1d16dd6afb5e9018a4c352f) phpunit 9 support (Steve Boyd)

 * silverstripe/elemental-fileblock (2.2.0 -&gt; 2.3.0-rc1)
    * 2021-10-27 [9966db1](https://github.com/silverstripe/silverstripe-elemental-fileblock/commit/9966db15edeb2808a95b90d63b43547801c52bf1) phpunit 9 support (Steve Boyd)

 * silverstripe/elemental-bannerblock (2.3.0 -&gt; 2.4.0-rc1)
    * 2021-11-04 [c813dd4](https://github.com/silverstripe/silverstripe-elemental-bannerblock/commit/c813dd498f68aebaa411dd760a3476c8e3fb7b27) phpunit 9 support (Steve Boyd)

 * silverstripe/recipe-solr-search (2.9.0 -&gt; 2.10.0-rc1)
    * 2021-11-10 [2c8e2f3](https://github.com/silverstripe/cwp-recipe-search/commit/2c8e2f3ac5265e2d825f11b2e34b282ee515ce2b) phpunit 9 support (Steve Boyd)

 * cwp/cwp-search (1.5.0 -&gt; 1.6.0-rc1)
    * 2021-11-05 [de8ef74](https://github.com/silverstripe/cwp-search/commit/de8ef748f731ffa3f9392e2a9b7e13cb35cf23e8) phpunit 9 support (Steve Boyd)

 * silverstripe/fulltextsearch (3.8.0 -&gt; 3.9.0-rc1)
    * 2021-11-02 [7528031](https://github.com/silverstripe/silverstripe-fulltextsearch/commit/752803148dfd7e87e46e26dfe2ef6fd94a333667) phpunit 9 support (Steve Boyd)

 * symbiote/silverstripe-queuedjobs (4.8.0 -&gt; 4.9.0)
    * 2021-11-08 [ccbb784](https://github.com/symbiote/silverstripe-queuedjobs/commit/ccbb784a9830d9c00eb298fc93423c9e103af4fd) phpunit 9 support (Steve Boyd)

 * silverstripe/registry (2.3.0 -&gt; 2.4.0-rc1)
    * 2021-10-27 [ec07252](https://github.com/silverstripe/silverstripe-registry/commit/ec072522b6234a54513478e4c3c8a84ad84b53b8) phpunit 9 support (Steve Boyd)

 * silverstripe/totp-authenticator (4.2.0 -&gt; 4.3.0-rc1)
    * 2021-10-27 [cd448c7](https://github.com/silverstripe/silverstripe-totp-authenticator/commit/cd448c7ff377dbf70e17b61d37812883217fff52) phpunit 9 support (Steve Boyd)

 * silverstripe/mfa (4.4.0 -&gt; 4.5.1)
    * 2021-10-27 [a82d5bd](https://github.com/silverstripe/silverstripe-mfa/commit/a82d5bd4f16857288e58bf232c4958bfc7e6bb7c) phpunit 9 support (Steve Boyd)

 * silverstripe/crontask (2.3.0 -&gt; 2.4.0-rc1)
    * 2021-10-27 [e536810](https://github.com/silverstripe/silverstripe-crontask/commit/e536810727b4c4720505b12cb2c543830a3e00bf) phpunit 9 support (Steve Boyd)

 * silverstripe/gridfieldqueuedexport (2.5.0 -&gt; 2.6.1)
    * 2021-11-01 [c35df1c](https://github.com/silverstripe/silverstripe-gridfieldqueuedexport/commit/c35df1cb4771a38084d85088f8ec384b8eac8d4b) phpunit 9 support (Steve Boyd)

 * silverstripe/ldap (1.2.1 -&gt; 1.3.0-rc1)
    * 2021-10-27 [09be2ac](https://github.com/silverstripe/silverstripe-ldap/commit/09be2aca1701d0dd1fe4223c060a2bae3fec7ec5) phpunit 9 support (Steve Boyd)

 * silverstripe/textextraction (3.2.0 -&gt; 3.3.0-rc1)
    * 2021-10-27 [b92616e](https://github.com/silverstripe/silverstripe-textextraction/commit/b92616eb4e21d0646f3886b07ecef3c7489783b5) phpunit 9 support (Steve Boyd)

 * silverstripe/realme (4.1.1 -&gt; 4.2.0-rc1)
    * 2021-10-27 [d390156](https://github.com/silverstripe/silverstripe-realme/commit/d39015606a97331e749934d2c52fbaf2c56cbb50) phpunit 9 support (Steve Boyd)

 * silverstripe/ckan-registry (1.3.0 -&gt; 1.4.0-rc1)
    * 2021-11-01 [b5d388b](https://github.com/silverstripe/silverstripe-ckan-registry/commit/b5d388be2a96984c5d61966a526db42fd784448f) phpunit9 support (Steve Boyd)

 * silverstripe/webauthn-authenticator (4.3.0 -&gt; 4.4.1)
    * 2021-10-27 [6f4e54b](https://github.com/silverstripe/silverstripe-webauthn-authenticator/commit/6f4e54b51805914dd23f03e91db27fac77190b9f) phpunit 9 support (Steve Boyd)

 * silverstripe/security-extensions (4.1.0 -&gt; 4.2.1)
    * 2021-11-15 [137618b](https://github.com/silverstripe/silverstripe-security-extensions/commit/137618be7f7a66cc1b6edb3c956c94a26cb2cd8b) phpunit 9 support (Steve Boyd)

 * silverstripe/subsites (2.4.0 -&gt; 2.5.0)
    * 2021-10-27 [13ab072](https://github.com/silverstripe/silverstripe-subsites/commit/13ab07230357e96df17fef6af3c9f792297f42f1) phpunit 9 support (Steve Boyd)

 * silverstripe/html5 (2.1.0 -&gt; 2.2.0-rc1)
    * 2021-10-27 [a253d0c](https://github.com/silverstripe/silverstripe-html5/commit/a253d0ce7d7243d335a15387d1dbdb19fa57dfb3) phpunit 9 support (Steve Boyd)

 * cwp/agency-extensions (2.5.0 -&gt; 2.6.0)
    * 2021-11-05 [2fc1559](https://github.com/silverstripe/cwp-agencyextensions/commit/2fc155964c4be8519dda6e9a15f72081d5fc0f76) phpunit 9 support (Steve Boyd)

 * cwp/cwp-core (2.8.0 -&gt; 2.9.0)
    * 2021-11-09 [2eca7d0](https://github.com/silverstripe/cwp-core/commit/2eca7d08cca79fa832d40f7cab283035747e9c3d) phpunit 9 support (Steve Boyd)

 * silverstripe/auditor (2.3.0 -&gt; 2.4.0)
    * 2021-10-27 [32ed6e9](https://github.com/silverstripe/silverstripe-auditor/commit/32ed6e909b8349f60c9a30f3aa8753fd70fb8721) phpunit9 support (Steve Boyd)

 * silverstripe/environmentcheck (2.3.0 -&gt; 2.4.0)
    * 2021-10-27 [05dd7bc](https://github.com/silverstripe/silverstripe-environmentcheck/commit/05dd7bc0a732f24b99cc6581d7ac7430e702b6ae) phpunit 9 support (Steve Boyd)

 * silverstripe/hybridsessions (2.3.0 -&gt; 2.4.0)
    * 2021-10-27 [ffa4706](https://github.com/silverstripe/silverstripe-hybridsessions/commit/ffa4706e3bdbbc17ded07a7c22367249820e6d88) phpunit 9 support (Steve Boyd)

 * cwp/cwp (2.8.0 -&gt; 2.9.0)
    * 2021-11-05 [b6f1e38](https://github.com/silverstripe/cwp/commit/b6f1e38b438ab9b95b9f573b551d52d8e7be8af7) phpunit 9 support (Steve Boyd)

 * cwp/cwp-pdfexport (1.2.0 -&gt; 1.3.0)
    * 2021-11-05 [cd87a88](https://github.com/silverstripe/cwp-pdfexport/commit/cd87a88b8711ea64237b5e26f65b1af26f605ede) phpunit 9 support (Steve Boyd)

 * dnadesign/silverstripe-elemental-userforms (3.0.0 -&gt; 3.1.0)
    * 2021-11-10 [55576e0](https://github.com/dnadesign/silverstripe-elemental-userforms/commit/55576e02aa4731114d0581af66a55f21cda46280) phpunit9 support (Steve Boyd)

 * symbiote/silverstripe-multivaluefield (5.1.0 -&gt; 5.2.0)
    * 2021-11-09 [3a9466b](https://github.com/symbiote/silverstripe-multivaluefield/commit/3a9466bebe0986aaf05d69e151eefb12042b06ea) phpunit 9 support (Steve Boyd)

 * tractorcow/silverstripe-fluent (4.5.1 -&gt; 4.6.0)
    * 2021-11-05 [c739587](https://github.com/tractorcow-farm/silverstripe-fluent/commit/c7395873b45cd9d8d878f5d081750c15a07214dc) phpunit 9 support (Steve Boyd)

    
### Dependencies


 * silverstripe/recipe-kitchen-sink (4.9.0 -&gt; 4.10.0-rc1)
    * 2021-12-03 [fbecf44](https://github.com/silverstripe/recipe-kitchen-sink/commit/fbecf448320518a4c90e823b9413b0767b5309e5) 4.10 requirements (Steve Boyd)
    * 2021-11-21 [59cc95f](https://github.com/silverstripe/recipe-kitchen-sink/commit/59cc95fbe181a7478f638e6b37ac5e76bf52be8f) Remove mysite tests (Steve Boyd)
    * 2021-11-17 [739ce59](https://github.com/silverstripe/recipe-kitchen-sink/commit/739ce5949d4a3480c29c59047e7602d5c24b1f9b) Remove modules that have no tests (Steve Boyd)
    * 2021-11-09 [e5d2723](https://github.com/silverstripe/recipe-kitchen-sink/commit/e5d272379b5d901a50c0ff28e3739a0314d30041) Remove controllerpolicy (Steve Boyd)
    * 2021-11-03 [296e0dc](https://github.com/silverstripe/recipe-kitchen-sink/commit/296e0dcb1c77f59bf52863b179d06762bbbc97bf) Use PHPUnit 9 (Steve Boyd)

 * silverstripe/admin (1.9.0 -&gt; 1.10.0-rc1)
    * 2021-11-24 [f3b286e](https://github.com/silverstripe/silverstripe-admin/commit/f3b286e6f76df060fd0ce67ce1ca9168d80f268c) Update JS dependencies (Steve Boyd)

 * silverstripe/asset-admin (1.9.0 -&gt; 1.10.0-rc1)
    * 2021-11-23 [b07f74ec](https://github.com/silverstripe/silverstripe-asset-admin/commit/b07f74ec58695029659ca82a3ba87207abcd5d0d) Update JS dependencies (Steve Boyd)

 * silverstripe/campaign-admin (1.9.0 -&gt; 1.10.0-rc1)
    * 2021-11-22 [840eeef](https://github.com/silverstripe/silverstripe-campaign-admin/commit/840eeef77575b34642aab78f7e77134b8ed345e0) Update JS dependencies (Steve Boyd)
    * 2021-09-06 [7225248](https://github.com/silverstripe/silverstripe-campaign-admin/commit/7225248b138691b785f6f020329649b53a23d817) Bump ws from 5.2.2 to 5.2.3 (dependabot[bot])

 * silverstripe/versioned-admin (1.9.0 -&gt; 1.10.0-rc1)
    * 2021-11-22 [50af3f0](https://github.com/silverstripe/silverstripe-versioned-admin/commit/50af3f0e31031a778f332f305f2eb75d766baeda) Update JS dependencies (Steve Boyd)

 * silverstripe/cms (4.9.0 -&gt; 4.10.0-rc1)
    * 2021-11-22 [5b6b3906](https://github.com/silverstripe/silverstripe-cms/commit/5b6b3906e0265fd2445937eb6e049cf0b71d5ef6) Update JS dependencies (Steve Boyd)

 * silverstripe/session-manager (1.1.0 -&gt; 1.2.0-rc1)
    * 2021-11-22 [91b11a4](https://github.com/silverstripe/silverstripe-session-manager/commit/91b11a41b8869447bdd16fb89a7f74167bd6762b) Update JS dependencies (Steve Boyd)
    * 2021-09-22 [5e666f7](https://github.com/silverstripe/silverstripe-session-manager/commit/5e666f708955de9b9e0cd8c9344bf2470de78256) Bump tmpl from 1.0.4 to 1.0.5 (dependabot[bot])

 * silverstripe/tagfield (2.7.0 -&gt; 2.8.0-rc1)
    * 2021-11-22 [adfe0f9](https://github.com/silverstripe/silverstripe-tagfield/commit/adfe0f994e689658f52686f217e9e99c7a43eca2) Update JS dependencies (Steve Boyd)

 * silverstripe/blog (3.8.0 -&gt; 3.9.0-rc1)
    * 2021-11-22 [e772216](https://github.com/silverstripe/silverstripe-blog/commit/e77221646de1f1664cc336bed1280aeab7726428) Update JS dependencies (Steve Boyd)

 * silverstripe/widgets (2.1.1 -&gt; 2.2.0)
    * 2021-11-09 [2b9536e](https://github.com/silverstripe/silverstripe-widgets/commit/2b9536e5ae924153129380dca6a831e042615884) Use phpunit ^9.5 (Steve Boyd)

 * silverstripe/comments (3.6.0 -&gt; 3.7.2)
    * 2021-11-22 [aa81f8c](https://github.com/silverstripe/silverstripe-comments/commit/aa81f8cdd2d8629893cd014686b255d444f40d36) Update JS dependencies (Steve Boyd)

 * silverstripe/sharedraftcontent (2.5.0 -&gt; 2.6.0-rc1)
    * 2021-11-22 [c27da98](https://github.com/silverstripe/silverstripe-sharedraftcontent/commit/c27da9827407696670ee9748974089c3d9e1418f) Update JS dependencies (Steve Boyd)

 * symbiote/silverstripe-advancedworkflow (5.5.0 -&gt; 5.6.0-rc1)
    * 2021-12-07 [97748f3](https://github.com/symbiote/silverstripe-advancedworkflow/commit/97748f39d33e2827cf466d1339d4d82ad1e4a361) Change from tilde to caret constraint (Steve Boyd)
    * 2021-12-03 [964673f](https://github.com/symbiote/silverstripe-advancedworkflow/commit/964673f59c40873bf5bfbafd13a38b48174c8236) Allow symfony 4 (Steve Boyd)

 * silverstripe/segment-field (2.4.0 -&gt; 2.5.0-rc1)
    * 2021-11-22 [af90676](https://github.com/silverstripe/silverstripe-segment-field/commit/af906761f2a97a71f3d9dc06ac68170ff87f9694) Update JS dependencies (Steve Boyd)

 * silverstripe/userforms (5.10.0 -&gt; 5.11.1)
    * 2021-11-22 [d182265](https://github.com/silverstripe/silverstripe-userforms/commit/d1822650db5c4cdb9df6065bff69e44c6d9a4186) Update JS dependencies (Steve Boyd)

 * bringyourownideas/silverstripe-maintenance (2.3.1 -&gt; 2.4.1)
    * 2021-11-24 [b455b9e](https://github.com/bringyourownideas/silverstripe-maintenance/commit/b455b9e9e50adaffd2c0a34ccdc7ce52df43cd4c) Update JS dependencies (Steve Boyd)
    * 2021-05-26 [141d0f6](https://github.com/bringyourownideas/silverstripe-maintenance/commit/141d0f6245a2f57263c957644601b70c8fadfe06) Remove security checker from suggested modules (Maxime Rainville)
    * 2021-05-10 [181cd0f](https://github.com/bringyourownideas/silverstripe-maintenance/commit/181cd0fa9ebf89fab7d03096fcd3026e9e6cb550) Bump hosted-git-info from 2.8.8 to 2.8.9 (dependabot[bot])
    * 2021-05-06 [7a9dde9](https://github.com/bringyourownideas/silverstripe-maintenance/commit/7a9dde9ca7bb6100aa70df9a427eca76a160e76f) Bump ua-parser-js from 0.7.18 to 0.7.28 (dependabot[bot])
    * 2020-09-04 [2de197c](https://github.com/bringyourownideas/silverstripe-maintenance/commit/2de197ce2f62276f09d41eb8cbb89e1cf5c34bc3) Bump node-sass from 4.9.0 to 4.14.1 (dependabot[bot])
    * 2020-07-30 [ab98d6d](https://github.com/bringyourownideas/silverstripe-maintenance/commit/ab98d6d64bfaae6386690fc8f691ca0b117c677f) Bump elliptic from 6.4.0 to 6.5.3 (dependabot[bot])
    * 2020-07-16 [8347a84](https://github.com/bringyourownideas/silverstripe-maintenance/commit/8347a8469d46b001f0a5aaa8212dd4a7e6f44fd4) Bump lodash from 4.17.15 to 4.17.19 (dependabot[bot])
    * 2020-07-08 [f29128c](https://github.com/bringyourownideas/silverstripe-maintenance/commit/f29128cf02b5c0e2881dfd7f5581c471e2dd87a4) Bump npm from 6.13.4 to 6.14.6 (dependabot[bot])
    * 2020-07-07 [595281b](https://github.com/bringyourownideas/silverstripe-maintenance/commit/595281bb9bd5796f0ae414863b2aa072d8d8c0bb) Bump npm-registry-fetch from 4.0.2 to 4.0.5 (dependabot[bot])
    * 2020-04-30 [be6675e](https://github.com/bringyourownideas/silverstripe-maintenance/commit/be6675e3e65e29373ad5d230f058a8553e1b4dd6) Bump jquery from 3.4.1 to 3.5.0 (dependabot[bot])
    * 2019-12-13 [b083b04](https://github.com/bringyourownideas/silverstripe-maintenance/commit/b083b0483ae41dc05de4eb8f33e4418576837080) Bump lodash from 4.17.10 to 4.17.15 (dependabot[bot])
    * 2019-12-13 [e49de3e](https://github.com/bringyourownideas/silverstripe-maintenance/commit/e49de3e4da9430182245c4d40a6f8441ae40fa28) Bump merge from 1.2.0 to 1.2.1 (dependabot[bot])
    * 2019-12-13 [b319ee7](https://github.com/bringyourownideas/silverstripe-maintenance/commit/b319ee7f163ad96543160f960813cfebd846db89) Bump fstream from 1.0.11 to 1.0.12 (dependabot[bot])
    * 2019-12-13 [5c7ba8e](https://github.com/bringyourownideas/silverstripe-maintenance/commit/5c7ba8e3311930bba4ed0588612edd9c5f60fa5a) Bump npm from 6.9.0 to 6.13.4 (dependabot[bot])

 * dnadesign/silverstripe-elemental (4.7.0 -&gt; 4.8.0-rc1)
    * 2021-11-22 [a6f4314](https://github.com/silverstripe/silverstripe-elemental/commit/a6f4314431da7dbcf922be000245816945691998) Update JS dependencies (Steve Boyd)
    * 2021-01-26 [1b1df1a](https://github.com/silverstripe/silverstripe-elemental/commit/1b1df1a88b5beeccb859bb7ae3f327692e4fdfb7) PHP8 support (Steve Boyd)

 * silverstripe/elemental-bannerblock (2.3.0 -&gt; 2.4.0-rc1)
    * 2021-11-22 [0d0f5d0](https://github.com/silverstripe/silverstripe-elemental-bannerblock/commit/0d0f5d081ba568e8be1a9ea5ec20201200d198a1) Update JS dependencies (Steve Boyd)

 * silverstripe/fulltextsearch (3.8.0 -&gt; 3.9.0-rc1)
    * 2021-12-08 [34e0594](https://github.com/silverstripe/silverstripe-fulltextsearch/commit/34e0594e48f8f5c140e3b41544d39c8f88184114) Allow symfony 4 (Steve Boyd)

 * silverstripe/totp-authenticator (4.2.0 -&gt; 4.3.0-rc1)
    * 2021-11-22 [4dd556a](https://github.com/silverstripe/silverstripe-totp-authenticator/commit/4dd556ae73a90421fa06f0cfbee48c8c79f0c933) Update JS dependencies (Steve Boyd)
    * 2021-10-28 [c702afb](https://github.com/silverstripe/silverstripe-totp-authenticator/commit/c702afb4de7080fa24da025e86a64065cade79f7) PHP8 support (Steve Boyd)

 * silverstripe/mfa (4.4.0 -&gt; 4.5.1)
    * 2021-11-22 [8653bc2](https://github.com/silverstripe/silverstripe-mfa/commit/8653bc237b1952e5b1bd4eb5cd79976798c7e70f) Update JS dependencies (Steve Boyd)
    * 2021-09-21 [1b31005](https://github.com/silverstripe/silverstripe-mfa/commit/1b310057c0a403c93d41944b6f19d53ae59ffb91) Bump tmpl from 1.0.4 to 1.0.5 (dependabot[bot])

 * silverstripe/ckan-registry (1.3.0 -&gt; 1.4.0-rc1)
    * 2021-11-22 [c8b34ad](https://github.com/silverstripe/silverstripe-ckan-registry/commit/c8b34ad8ac21a4f020c4baaa423e115b20a0ec33) Update JS dependencies (Steve Boyd)

 * silverstripe/webauthn-authenticator (4.3.0 -&gt; 4.4.1)
    * 2021-11-22 [0b92ac2](https://github.com/silverstripe/silverstripe-webauthn-authenticator/commit/0b92ac2df817a337c73008b54bb4ce3939aa93e2) Update JS dependencies (Steve Boyd)
    * 2021-11-07 [14b1b59](https://github.com/silverstripe/silverstripe-webauthn-authenticator/commit/14b1b598c0bd0461071e98c706bb9abea85c9558) PHP 8 support (Steve Boyd)

 * silverstripe/security-extensions (4.1.0 -&gt; 4.2.1)
    * 2021-11-22 [124fba4](https://github.com/silverstripe/silverstripe-security-extensions/commit/124fba449fe0b7331c22ab6eba0f2a12fb4e0c9f) Update JS dependencies (Steve Boyd)

 * cwp/agency-extensions (2.5.0 -&gt; 2.6.0)
    * 2021-05-12 [49f715c](https://github.com/silverstripe/cwp-agencyextensions/commit/49f715c57f4d8911b3426b16698e28851808a6f6) Bump merge from 1.2.1 to 2.1.1 (dependabot[bot])
    * 2021-05-08 [01878cb](https://github.com/silverstripe/cwp-agencyextensions/commit/01878cbc5f227bba9e67a5e8ad060ddbbdadfd20) Bump lodash from 4.17.20 to 4.17.21 (dependabot[bot])
    * 2021-05-06 [e57ac4e](https://github.com/silverstripe/cwp-agencyextensions/commit/e57ac4e8a35d024155a872cc916ad4d6b5b8aed2) Bump ua-parser-js from 0.7.20 to 0.7.28 (dependabot[bot])
    * 2021-03-30 [a6481e8](https://github.com/silverstripe/cwp-agencyextensions/commit/a6481e8a9d2abf022549836a00c0413571ed54b9) Bump y18n from 3.2.1 to 3.2.2 (dependabot[bot])
    * 2021-03-09 [1e3ab04](https://github.com/silverstripe/cwp-agencyextensions/commit/1e3ab042284813991e46d07ac8a79585bb0ef292) Bump elliptic from 6.5.3 to 6.5.4 (dependabot[bot])
    * 2020-11-05 [c90e2cd](https://github.com/silverstripe/cwp-agencyextensions/commit/c90e2cdae79176a8277e5270b0ea7fbb19286435) Bump dot-prop from 4.2.0 to 4.2.1 (dependabot[bot])

 * silverstripe/recipe-ccl (2.9.0 -&gt; 2.10.0-rc1)
    * 2021-11-11 [6110f07](https://github.com/silverstripe/recipe-ccl/commit/6110f07c0aeb71452ab5e1aaa2c35465c792937d) Use carets instead of dev requirements and use phpunit 9 (Steve Boyd)

 * dnadesign/silverstripe-elemental-userforms (3.0.0 -&gt; 3.1.0)
    * 2021-11-15 [183df01](https://github.com/dnadesign/silverstripe-elemental-userforms/commit/183df016a167add99db2008b88e910a4ee549422) Bump workflow version (Steve Boyd)
    * 2021-11-04 [7a467e1](https://github.com/dnadesign/silverstripe-elemental-userforms/commit/7a467e12657674230e33a874a6c5f526b9e495b8) Use workflow 0.1.7 (Steve Boyd)
    * 2021-11-04 [38128a2](https://github.com/dnadesign/silverstripe-elemental-userforms/commit/38128a2ab0f75d60b18c49760850c9c04123bd1a) Require dms/phpunit-arraysubset-asserts (Steve Boyd)

    
### Documentation


 * silverstripe/framework (4.9.0 -&gt; 4.10.0-rc1)
    * 2021-11-30 [f3a9c566d](https://github.com/silverstripe/silverstripe-framework/commit/f3a9c566dcd420fbd6231abd73bff39fce7c6f92) Update changelog (Steve Boyd)
    * 2021-11-30 [ef8669f3e](https://github.com/silverstripe/silverstripe-framework/commit/ef8669f3edd8b51bb58fe51c5169c6e90d5075e7) Document hickup with the 4.10 framework unstable (#10161) (Maxime Rainville)
    * 2021-11-17 [b5bff1aa0](https://github.com/silverstripe/silverstripe-framework/commit/b5bff1aa08afc7e499fc8920728c703731621d75) GraphQL architecture diagrams (#10123) (Aaron Carlino)
    * 2021-11-15 [1bc1e85f6](https://github.com/silverstripe/silverstripe-framework/commit/1bc1e85f6893338b4aa91a3a2fd740763c9654a8) Fix minor typos in Module (Maxime Rainville)
    * 2021-11-09 [a08f43b76](https://github.com/silverstripe/silverstripe-framework/commit/a08f43b762343b44e2d1a7b1ac976787c40fd45c) Fix misleading code docblocks (#10145) (LiamKearn)
    * 2021-11-08 [b38100715](https://github.com/silverstripe/silverstripe-framework/commit/b3810071564631984c432c7d89d9bf430e28f8ed) more guidance on how to create a module (#10131) (Bryn Whyman)
    * 2021-11-08 [0e6817bb8](https://github.com/silverstripe/silverstripe-framework/commit/0e6817bb8d2721a531473c502220e3f8c90c7073) new guidance page on how to upgrade a project (#10132) (Bryn Whyman)
    * 2021-11-07 [4b8bc55c4](https://github.com/silverstripe/silverstripe-framework/commit/4b8bc55c4052e2fe4b22ccfe14d76adfda41cf81) Create skeleton for 4.10.0 changelog (Steve Boyd)
    * 2021-11-02 [d1cd9361d](https://github.com/silverstripe/silverstripe-framework/commit/d1cd9361d82342c7daad5ed3bc6e16a04b5373e6) Update PHP support policy (Maxime Rainville)
    * 2021-10-11 [98ff02994](https://github.com/silverstripe/silverstripe-framework/commit/98ff0299416a0070128fe992fc417d8376ad840d) - Use  email address (Steve Boyd)
    * 2021-10-06 [e3c7c9712](https://github.com/silverstripe/silverstripe-framework/commit/e3c7c971274eb70da158ce9fe0b22d43f09eefe3) supporting notes to CWP migration docs (brynwhyman)
    * 2021-10-05 [9a119a358](https://github.com/silverstripe/silverstripe-framework/commit/9a119a35816004f0fc7587a8f8b08093f11c6c9b) add release announcement link to changelog (brynwhyman)
    * 2021-10-05 [41d9b400c](https://github.com/silverstripe/silverstripe-framework/commit/41d9b400c218140c4262bdd2924933d72cb8e594) clarify &amp;#039;cms recipe&amp;#039; docs (brynwhyman)
    * 2021-10-03 [bad4cbef7](https://github.com/silverstripe/silverstripe-framework/commit/bad4cbef7da6e63538d0dc0385fc6bb122f06d42) Explain how to get off CWP (Maxime Rainville)
    * 2021-09-24 [fbf487183](https://github.com/silverstripe/silverstripe-framework/commit/fbf487183e65ea60246578607d6a810c692a3057) update /app/code to /app/src for correct v4 structure (Michael)
    * 2021-09-21 [065be7071](https://github.com/silverstripe/silverstripe-framework/commit/065be7071767a5355b3ae78b0b559b566cc2ae58) Remove reference to being able to test GraphQL v4 without inlining recipes and tweak swiftmailer doc (Maxime Rainville)
    * 2021-09-14 [52e5e6239](https://github.com/silverstripe/silverstripe-framework/commit/52e5e623915a1a565d35185ba62ed9e87b48ff99) Escape HTML in heading (Steve Boyd)
    * 2021-09-14 [677668f43](https://github.com/silverstripe/silverstripe-framework/commit/677668f43a651fdead5d8ce1def05e1672563a26) Mention image lazy loading available from 4.9 onwards (Steve Boyd)
    * 2021-09-13 [6898dd06d](https://github.com/silverstripe/silverstripe-framework/commit/6898dd06dbf22916c9bf79f9438d79d9895978ec) Minor tweaks to changelog (Maxime Rainville)
    * 2021-09-08 [25c4f92e5](https://github.com/silverstripe/silverstripe-framework/commit/25c4f92e5eaec4df9730f9d7d0e6a11bc49a1d7c) Mark TEMP_PATH as constant rather than env (Ingo Schommer)
    * 2021-09-08 [022db808e](https://github.com/silverstripe/silverstripe-framework/commit/022db808e9de82562e7732f743dd9d19be4073fb) Fixed browser support regression (Ingo Schommer)
    * 2021-09-06 [40bb322a7](https://github.com/silverstripe/silverstripe-framework/commit/40bb322a7e0abc641203580be59a83529c81c887) Document new DBFieldArgs plugin (#10039) (Aaron Carlino)
    * 2021-09-06 [de3f125a5](https://github.com/silverstripe/silverstripe-framework/commit/de3f125a536dbe339f24b34cc79f76b4ef8698c5) Clarify recipe usages (Maxime Rainville)
    * 2021-09-06 [49f2f641b](https://github.com/silverstripe/silverstripe-framework/commit/49f2f641beea23819ee64380d91377f180e43a37) Mention the EOL of IE 11 in 4.9.0 changelog (Maxime Rainville)
    * 2021-09-03 [d499420ae](https://github.com/silverstripe/silverstripe-framework/commit/d499420ae26375dd8c2d78ed0307ab53d1e84071) Add additional info to 4.9.0 changelog (Maxime Rainville)

 * bringyourownideas/silverstripe-maintenance (2.3.1 -&gt; 2.4.1)
    * 2021-07-30 [149badb](https://github.com/bringyourownideas/silverstripe-maintenance/commit/149badbbd0963f85baf7c522601213823172cfb9) readme wording fix (Bryn Whyman)

 * cwp/cwp-core (2.8.0 -&gt; 2.9.0)
    * 2021-11-08 [db1f6e1](https://github.com/silverstripe/cwp-core/commit/db1f6e10a04b3f432ce4e7529d9787045dc2ecc3) update reference to module succeeding the cwp recipe (#100) (Bryn Whyman)

 * cwp/cwp (2.8.0 -&gt; 2.9.0)
    * 2021-06-10 [e3bf7ac](https://github.com/silverstripe/cwp/commit/e3bf7acc28819f43e56267fa81be8ddf4bf306fe) Add 2.8.0 changelog to index page (#305) (Maxime Rainville)

    
### Other changes


 * silverstripe/framework (4.9.0 -&gt; 4.10.0-rc1)
    * 2021-11-21 [e0197191b](https://github.com/silverstripe/silverstripe-framework/commit/e0197191b8879c7393805fdddca4c7e60591f5ad) Rename &amp;quot;Ignore CI Configs&amp;quot; to &amp;quot;Ignored CI Config&amp;quot; (Maxime Rainville)
    * 2021-11-18 [7c3fddfc8](https://github.com/silverstripe/silverstripe-framework/commit/7c3fddfc8a52fbad4a28256d80b8ba9ff6b83007) Anwser Peer review feedback (Maxime Rainville)
    * 2021-11-18 [d5b03eb5c](https://github.com/silverstripe/silverstripe-framework/commit/d5b03eb5cb432b4b5387a52c3c22225f0c20a1c9) Bump to composer/installer v2 (#10153) (Maxime Rainville)
    * 2021-09-13 [3a9c4002b](https://github.com/silverstripe/silverstripe-framework/commit/3a9c4002b90c5d65d2303bc2c4fe7e59c91d07fc) Apply suggestions from code review (Maxime Rainville)
    * 2021-09-09 [26da242e6](https://github.com/silverstripe/silverstripe-framework/commit/26da242e6b161dd609e0a85c04d501b462d89f57) Add a bit more detail (Maxime Rainville)
    * 2021-02-21 [79d04fed0](https://github.com/silverstripe/silverstripe-framework/commit/79d04fed0d7a64940431fcbee2cb7e2f18e473c7) CompositeValidator::validate() to call validate() instead of php() (Chris Penny)

 * silverstripe/admin (1.9.0 -&gt; 1.10.0-rc1)
    * 2021-11-10 [a7e6d13](https://github.com/silverstripe/silverstripe-admin/commit/a7e6d13f2adfb23cf58613c363497d2b448c799d) BUGFIX: separate types urls for graphql 3 and 4 (#1265) (Aaron Carlino)
    * 2021-11-05 [ffe14c0](https://github.com/silverstripe/silverstripe-admin/commit/ffe14c09dcb8906ac3eeda5f15c703ef081944b6) Use new public/_graphql/ subfolder location (#1222) (Ingo Schommer)
    * 2021-10-21 [0fd580e](https://github.com/silverstripe/silverstripe-admin/commit/0fd580e1e8fbe8a21888f5019d9860c29ef3928e) Add legacy readone graphql resolver (#1260) (Mo Alsharaf)

 * silverstripe/graphql (3.6.0 -&gt; 3.7.1)
    * 2021-10-21 [7fa8afd](https://github.com/silverstripe/silverstripe-graphql/commit/7fa8afd9219624272aff1f13e709b61467822d12) Add query filter check &amp;amp; compatibility with graphsql 3 (#411) (Mo Alsharaf)

 * silverstripe/documentconverter (2.1.1 -&gt; 2.2.0-rc1)
    * 2021-01-21 [57a03e3](https://github.com/silverstripe/silverstripe-documentconverter/commit/57a03e37d04b498c5a6904438ccc6abc7ea7a7e2) Update build status badge (Steve Boyd)

 * silverstripe/iframe (2.1.0 -&gt; 2.2.0-rc1)
    * 2021-01-21 [3f8b3d1](https://github.com/silverstripe/silverstripe-iframe/commit/3f8b3d1eda0de2b1cab9a7816f41b18cd886a7f8) Update build status badge (Steve Boyd)

 * symbiote/silverstripe-advancedworkflow (5.5.0 -&gt; 5.6.0-rc1)
    * 2021-08-24 [1252d33](https://github.com/symbiote/silverstripe-advancedworkflow/commit/1252d338dce973b9182c586063ef276500d2f6b4) add extension hook to WorkflowInstance (Klemen Dolinšek)

 * silverstripe/userforms (5.10.0 -&gt; 5.11.1)
    * 2021-09-16 [9f7e55b](https://github.com/silverstripe/silverstripe-userforms/commit/9f7e55b3466c30e4a98bd8a6f2636493b24cd309) Use controller_name static config instead of method for better inheritance (Alexandre)

 * silverstripe/externallinks (2.1.1 -&gt; 2.2.0-rc1)
    * 2021-01-21 [478d661](https://github.com/silverstripe/silverstripe-externallinks/commit/478d6613f8ac0c1c903f07bd260cd95f090b09f5) Update build status badge (Steve Boyd)

 * bringyourownideas/silverstripe-maintenance (2.3.1 -&gt; 2.4.1)
    * 2021-05-26 [4df3e2f](https://github.com/bringyourownideas/silverstripe-maintenance/commit/4df3e2f02b48c6360213e14973e279ef71d5dfe5) Remove trailing space (Peter Thaleikis)
    * 2021-05-26 [2019373](https://github.com/bringyourownideas/silverstripe-maintenance/commit/2019373bfbf2a0e6a191cb679ab9d9f53fdff3ad) Updating the readme to cover unsupported module (Peter Thaleikis)
    * 2020-06-24 [84fbdd9](https://github.com/bringyourownideas/silverstripe-maintenance/commit/84fbdd9abcc4ddfa3a06e67d7584f8af659d9689) Update composer root version (Steve Boyd)
    * 2019-12-19 [3245c1b](https://github.com/bringyourownideas/silverstripe-maintenance/commit/3245c1b2a8453cca082ea5ae736295687e0fa0bf) META: Add action to build docs on Netlify (Aaron Carlino)

 * bringyourownideas/silverstripe-composer-update-checker (2.0.3 -&gt; 2.1.0)
    * 2020-06-24 [3d202f2](https://github.com/bringyourownideas/silverstripe-composer-update-checker/commit/3d202f218c9d1bed9c91d784ee85c726b325448e) Update composer root version (Steve Boyd)

 * dnadesign/silverstripe-elemental (4.7.0 -&gt; 4.8.0-rc1)
    * 2021-10-07 [32306b0](https://github.com/silverstripe/silverstripe-elemental/commit/32306b03a59a66769a5f8f53b2a92c8dd326cec8) Improvement: Add Versioned @mixin and update some linting (Chris Penny)
    * 2021-10-04 [5cef324](https://github.com/silverstripe/silverstripe-elemental/commit/5cef324a2d5373bce57ca72139033eac010d262a) Add simple unit tests for onBeforeWrite with no Parent (Chris Penny)
    * 2021-10-04 [0f1d267](https://github.com/silverstripe/silverstripe-elemental/commit/0f1d26700c478cd286edce46e892b613f4f625ab) Bugfix 849: Set default Sort only when ParentID is available (Chris Penny)

 * silverstripe/fulltextsearch (3.8.0 -&gt; 3.9.0-rc1)
    * 2021-09-13 [bd3ef84](https://github.com/silverstripe/silverstripe-fulltextsearch/commit/bd3ef84cb389e5c80f19b13b4ac07f7b6432989a) Make SearchQuery_Range injectable. (GuySartorelli)
    * 2021-01-21 [de10761](https://github.com/silverstripe/silverstripe-fulltextsearch/commit/de107616fb13062c39281ce57918e6a695d8ba01) Update build status badge (Steve Boyd)

 * symbiote/silverstripe-queuedjobs (4.8.0 -&gt; 4.9.0)
    * 2021-11-08 [135f7d7](https://github.com/symbiote/silverstripe-queuedjobs/commit/135f7d75d1ab032f693f5ad91dd46f178d5a18cc) PHP version constraint add ^8.0 (#360) (Luke Fromhold)
    * 2021-10-18 [9c6f4c0](https://github.com/symbiote/silverstripe-queuedjobs/commit/9c6f4c09397e3b77a3bd7f313def20b4dd7ef93f) BUGFIX: &amp;#039;stalled&amp;#039; needs to be defined to print values (#293) (Matt Clegg)

 * silverstripe/ldap (1.2.1 -&gt; 1.3.0-rc1)
    * 2021-01-21 [2c165fa](https://github.com/silverstripe/silverstripe-ldap/commit/2c165fa0186014bdcb39105852d2be927fcc32fa) Update build status badge (Steve Boyd)

 * silverstripe/realme (4.1.1 -&gt; 4.2.0-rc1)
    * 2021-11-29 [3afc5cb](https://github.com/silverstripe/silverstripe-realme/commit/3afc5cbe4b0d6b01825ee6df6750b8d03b40b6f2) Update RealMeService.php (andreaspiening)
    * 2021-11-26 [61e0e07](https://github.com/silverstripe/silverstripe-realme/commit/61e0e07a0b7559c33907754f4d63d9f70c3fc225) Update RealMeService.php (andreaspiening)
    * 2021-04-26 [2867323](https://github.com/silverstripe/silverstripe-realme/commit/2867323d82d4c3910554a7116f7054b96585cc74) Update configuration.md (torleif)

 * silverstripe/subsites (2.4.0 -&gt; 2.5.0)
    * 2021-01-21 [e306264](https://github.com/silverstripe/silverstripe-subsites/commit/e30626474013aa4959733ea1ef51e61ed92bca1c) Update build status badge (Steve Boyd)

 * silverstripe/recipe-ccl (2.9.0 -&gt; 2.10.0-rc1)
    * 2021-10-03 [f515a4c](https://github.com/silverstripe/recipe-ccl/commit/f515a4c8b48cff3ee52b965086ceb6e56e2df8f0) Mention Revera in the Readme to clear up confusion (Andrew Paxley)

 * cwp/cwp (2.8.0 -&gt; 2.9.0)
    * 2021-05-27 [2e73d9e](https://github.com/silverstripe/cwp/commit/2e73d9e1fa089c92584489319f2b12143c373a48) Remove bringyourownideas/silverstripe-composer-security-checker (#302) (Maxime Rainville)

 * dnadesign/silverstripe-elemental-userforms (3.0.0 -&gt; 3.1.0)
    * 2021-11-04 [504ff56](https://github.com/dnadesign/silverstripe-elemental-userforms/commit/504ff5653e97f73ef080dcebfa7875c4c5abc1ea) Update main.yml (Steve Boyd)
    * 2019-01-28 [e7d973c](https://github.com/dnadesign/silverstripe-elemental-userforms/commit/e7d973c4051d23889308c4ff8af527139664e661) Update README.md to include correct installation version (Guy Marriott)
    * 2018-11-07 [61f5f9b](https://github.com/dnadesign/silverstripe-elemental-userforms/commit/61f5f9b095cdc559ee75cdcac0fc1da519c33789) Bump branch alias for master to 3.x-dev (Robbie Averill)

    

<!--- Changes above this line will be automatically regenerated --><|MERGE_RESOLUTION|>--- conflicted
+++ resolved
@@ -32,11 +32,7 @@
 | silverstripe/versioned | 1.10.0-rc1 |
 | silverstripe/versioned-admin | 1.10.0-rc1 |
 </details>
-<<<<<<< HEAD
-    
-=======
-
->>>>>>> dbc62d63
+
 <details>
 <summary>Supported module versions</summary>
 
