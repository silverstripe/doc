--- conflicted
+++ resolved
@@ -8,33 +8,18 @@
 
 Traditionally, validation in Silverstripe CMS has been mostly handled through [form validation](../forms).
 
-<<<<<<< HEAD
 While this is a useful approach, it can lead to data inconsistencies if the record is modified outside of the form context.
 
 Most validation constraints are actually data constraints which belong on the model. Silverstripe CMS provides the
-[DataObject::validate()](api:SilverStripe\ORM\DataObject::validate()) method for this purpose. The `validate()` method is
+[`DataObject::validate()`](api:SilverStripe\ORM\DataObject::validate()) method for this purpose. The `validate()` method is
 called any time the `write()` method is called, before the `onBeforeWrite()` extension hook.
 
 By default, there is no validation - objects are always valid! However, you can override this method in your `DataObject`
 sub-classes to specify custom validation, or use the `validate()` extension hook through an [Extension](api:SilverStripe\Core\Extension).
-=======
-While this is a useful approach, it can lead to data inconsistencies if the record is modified outside of the
-controller and form context.
-
-Most validation constraints are actually data constraints which belong on the model. Silverstripe CMS provides the
-[DataObject::validate()](api:SilverStripe\ORM\DataObject::validate()) method for this purpose.
-
-By default, there is no validation - objects are always valid! However, you can overload this method in your DataObject
-sub-classes to specify custom validation, or use the `validate` hook through a [DataExtension](api:SilverStripe\ORM\DataExtension).
->>>>>>> d4be6d4f
 
 Invalid objects won't be able to be written - a [`ValidationException`](api:SilverStripe\ORM\ValidationException) will be thrown and no write will occur.
 
-<<<<<<< HEAD
 Ideally you should call `validate()` in your own application to test that an object is valid before attempting a
-=======
-It is expected that you call `validate()` in your own application to test that an object is valid before attempting a
->>>>>>> d4be6d4f
 write, and respond appropriately if it isn't.
 
 The return value of `validate()` is a [`ValidationResult`](api:SilverStripe\ORM\ValidationResult) object.
