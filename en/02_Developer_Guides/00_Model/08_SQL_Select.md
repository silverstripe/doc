--- conflicted
+++ resolved
@@ -4,28 +4,18 @@
 iconBrand: searchengin
 ---
 
-# SQL Queries
+# SQL queries
 
 Most of the time you will be using the ORM abstraction layer to interact with the database
 (see [Introduction to the Data Model and ORM](/developer_guides/model/data_model_and_orm)),
 but sometimes you may need to do something very complex or specific which is hard to do with
 that abstraction.
 
-<<<<<<< HEAD
 Silverstripe CMS provides a lower level abstraction layer, which is used by the Silverstripe CMS ORM internally.
 
 Dealing with low-level SQL is not encouraged, since the ORM provides
 powerful abstraction APIs.
 Records in collections are lazy loaded,
-=======
-An object representing a SQL select query, which can be serialized into a SQL statement.
-It is easier to deal with object-wrappers than string-parsing a raw SQL-query.
-This object is used by the Silverstripe CMS ORM internally.
-
-Dealing with low-level SQL is not encouraged, since the ORM provides
-powerful abstraction APIs (see [datamodel](/developer_guides/model/data_model_and_orm)).
-Starting with Silverstripe CMS 3, records in collections are lazy loaded,
->>>>>>> d4be6d4f
 and these collections have the ability to run efficient SQL
 such as counts or returning a single column.
 
@@ -55,23 +45,13 @@
 If you do use raw SQL, you'll run the risk of breaking
 various assumptions the ORM and code based on it have:
 
-<<<<<<< HEAD
-*  Custom getters/setters (object property values can differ from database column values)
-*  DataObject hooks like `onBeforeWrite()` and `onBeforeDelete()` if running low-level `INSERT` or `UPDATE` queries
-*  Automatic casting
-*  Default values set through objects
-*  Database abstraction (some `DataObject` classes may not have their own tables, or may need a `JOIN` with other tables to get all of their field values)
-
-We'll explain some ways to use the low-level APIs with the full power of SQL,
-=======
-- Custom getters/setters (object property can differ from database column)
-- DataObject hooks like `onBeforeWrite()` and `onBeforeDelete()`
+- Custom getter/setter methods (object property values can differ from database column values)
+- `DataObject` hooks like `onBeforeWrite()` and `onBeforeDelete()` if running low-level `INSERT` or `UPDATE` queries
 - Automatic casting
 - Default values set through objects
-- Database abstraction
-
-We'll explain some ways to use `SELECT` with the full power of SQL,
->>>>>>> d4be6d4f
+- Database abstraction (some `DataObject` classes may not have their own tables, or may need a `JOIN` with other tables to get all of their field values)
+
+We'll explain some ways to use the low-level APIs with the full power of SQL,
 but still maintain a connection to the ORM where possible.
 
 [warning]
@@ -85,11 +65,11 @@
 
 While you could hardcode table names into your SQL queries, that invites human error and means you have to make sure you know exactly what table stores which data for every class in the class hierarchy of the model you're interested in. Luckily, the [`DataObjectSchema`](api:SilverStripe\ORM\DataObjectSchema) class knows all about the database schema for your `DataObject` models. The following methods in particular may be useful to you:
 
-* [`baseDataTable()`](api:SilverStripe\ORM\DataObjectSchema::baseDataTable()): Get the name of the database table which holds the base data (i.e. `ID`, `ClassName`, `Created`, etc) for a given `DataObject` class
-* [`classHasTable()`](api:SilverStripe\ORM\DataObjectSchema::classHasTable()): Check if there is a table in the database for a given `DataObject` class (i.e. whether that class defines columns not already present in another class further up the class hierarchy)
-* [`sqlColumnForField()`](api:SilverStripe\ORM\DataObjectSchema::sqlColumnForField()): Get the ANSI-quoted table and column name for a given `DataObject` field (in `"Table"."Field"` format)
-* [`tableForField()`](api:SilverStripe\ORM\DataObjectSchema::tableForField()): Get the table name in the class hierarchy which contains a given field column.
-* [`tableName()`](api:SilverStripe\ORM\DataObjectSchema::tableName()): Get table name for the given class. Note that this does not confirm a table actually exists (or should exist), but returns the name that would be used if this table did exist. Male sure to call `classHasTable()` before using this table name in a query.
+- [`baseDataTable()`](api:SilverStripe\ORM\DataObjectSchema::baseDataTable()): Get the name of the database table which holds the base data (i.e. `ID`, `ClassName`, `Created`, etc) for a given `DataObject` class
+- [`classHasTable()`](api:SilverStripe\ORM\DataObjectSchema::classHasTable()): Check if there is a table in the database for a given `DataObject` class (i.e. whether that class defines columns not already present in another class further up the class hierarchy)
+- [`sqlColumnForField()`](api:SilverStripe\ORM\DataObjectSchema::sqlColumnForField()): Get the ANSI-quoted table and column name for a given `DataObject` field (in `"Table"."Field"` format)
+- [`tableForField()`](api:SilverStripe\ORM\DataObjectSchema::tableForField()): Get the table name in the class hierarchy which contains a given field column.
+- [`tableName()`](api:SilverStripe\ORM\DataObjectSchema::tableName()): Get table name for the given class. Note that this does not confirm a table actually exists (or should exist), but returns the name that would be used if this table did exist. Male sure to call `classHasTable()` before using this table name in a query.
 
 [hint]
 While the default database connector will work fine without explicitly ANSI-quoting table names in queries, it is good practice to make sure they are quoted (especially if you're writing these queries in a module that will be publicly shared) to ensure your queries will work on other database connectors such as [`PostgreSQLDatabase`](https://github.com/silverstripe/silverstripe-postgresql) which explicitly require ANSI quoted table names.
@@ -107,11 +87,7 @@
 management of all elements of a SQL `SELECT` query, including columns, joined tables,
 conditional filters, grouping, limiting, and sorting.
 
-<<<<<<< HEAD
-E.g:
-=======
 For example:
->>>>>>> d4be6d4f
 
 ```php
 $schema = DataObject::getSchema();
@@ -124,16 +100,14 @@
 $sqlQuery->selectField('FieldName');
 // You can pass an alias for the field in as the second argument
 $sqlQuery->selectField('YEAR("Birthday")', 'Birthyear');
-<<<<<<< HEAD
 
 // Join another table onto the query
-$joinOnClause = $schema->sqlColumnForField(Player::class, 'TeamID') . ' = ' . $schema->sqlColumnForField(Team::class, 'ID');
+$teamIdField = $schema->sqlColumnForField(Player::class, 'TeamID');
+$idField = $schema->sqlColumnForField(Team::class, 'ID');
+$joinOnClause = "$teamIdField = $idField";
 $sqlQuery->addLeftJoin($teamTableName, $joinOnClause);
 
 // There are methods for most SQL clauses, such as WHERE, ORDER BY, GROUP BY, etc
-=======
-$sqlQuery->addLeftJoin('Team', '"Player"."TeamID" = "Team"."ID"');
->>>>>>> d4be6d4f
 $sqlQuery->addWhere(['YEAR("Birthday") = ?' => 1982]);
 // $sqlQuery->setOrderBy(...);
 // $sqlQuery->setGroupBy(...);
@@ -153,17 +127,12 @@
 }
 ```
 
-<<<<<<< HEAD
 [info]
 There's a lot to this API - we highly recommend that you check out the PHPDoc comments on the methods in this class to learn more about the specific usages of each - for example, the [`addWhere()`](api:SilverStripe\ORM\Queries\SQLSelect::addWhere()) method's PHPDoc includes multiple examples of different syntaxes that can be passed into it.
 [/info]
 
 The result of [`SQLSelect::execute()`](api:SilverStripe\ORM\Queries\SQLSelect::execute()) is an array lightly wrapped in a database-specific subclass of [`Query`](api:SilverStripe\ORM\Connect\Query).
 This class implements the [`IteratorAggregate`](https://www.php.net/manual/en/class.iteratoraggregate.php) interface, and provides convenience methods for accessing the data.
-=======
-The result of `SQLSelect::execute()` is an array lightly wrapped in a database-specific subclass of [Query](api:SilverStripe\ORM\Connect\Query).
-This class implements the *Iterator*-interface, and provides convenience-methods for accessing the data.
->>>>>>> d4be6d4f
 
 ### DELETE
 
@@ -174,8 +143,8 @@
 
 ```php
 use SilverStripe\CMS\Model\SiteTree;
-use SilverStripe\ORM\DataObject;
-use SilverStripe\ORM\DB;
+use SilverStripe\ORM\DB;
+use SilverStripe\ORM\DataObject;
 use SilverStripe\ORM\Queries\SQLDelete;
 
 $schema = DataObject::getSchema();
@@ -217,69 +186,40 @@
 accepts key/value pairs in a number of similar ways. These include the following
 API methods:
 
-<<<<<<< HEAD
- * [`addAssignments()`](api:SilverStripe\ORM\Queries\SQLWriteExpression::addAssignments()) - Takes a list of assignments as an associative array of key => value pairs,
+- [`addAssignments()`](api:SilverStripe\ORM\Queries\SQLWriteExpression::addAssignments()) - Takes a list of assignments as an associative array of key => value pairs,
    where the value can also be an SQL expression.
- * [`setAssignments()`](api:SilverStripe\ORM\Queries\SQLWriteExpression::setAssignments()) - Replaces all existing assignments with the specified list
- * [`getAssignments()`](api:SilverStripe\ORM\Queries\SQLWriteExpression::getAssignments()) - Returns all currently given assignments, as an associative array
+- [`setAssignments()`](api:SilverStripe\ORM\Queries\SQLWriteExpression::setAssignments()) - Replaces all existing assignments with the specified list
+- [`getAssignments()`](api:SilverStripe\ORM\Queries\SQLWriteExpression::getAssignments()) - Returns all currently given assignments, as an associative array
    in the format `['Column' => ['SQL' => ['parameters]]]`
- * [`assign()`](api:SilverStripe\ORM\Queries\SQLWriteExpression::assign()) - Singular form of `addAssignments()`, but only assigns a single column value
- * [`assignSQL()`](api:SilverStripe\ORM\Queries\SQLWriteExpression::assignSQL()) - Assigns a column the value of a specified SQL expression without parameters -
-=======
-- `addAssignments` - Takes a list of assignments as an associative array of key -> value pairs,
-   but also supports SQL expressions as values if necessary
-- `setAssignments` - Replaces all existing assignments with the specified list
-- `getAssignments` - Returns all currently given assignments, as an associative array
-   in the format `['Column' => ['SQL' => ['parameters]]]`
-- `assign` - Singular form of addAssignments, but only assigns a single column value
-- `assignSQL` - Assigns a column the value of a specified SQL expression without parameters
->>>>>>> d4be6d4f
+- [`assign()`](api:SilverStripe\ORM\Queries\SQLWriteExpression::assign()) - Singular form of `addAssignments()`, but only assigns a single column value
+- [`assignSQL()`](api:SilverStripe\ORM\Queries\SQLWriteExpression::assignSQL()) - Assigns a column the value of a specified SQL expression without parameters -
    `assignSQL('Column', 'SQL')` is shorthand for `assign('Column', ['SQL' => []])`
 
 `SQLUpdate` also includes the following API methods:
 
- * [`clear()`](api:SilverStripe\ORM\Queries\SQLUpdate::clear()) - Clears all assignments
- * [`getTable()`](api:SilverStripe\ORM\Queries\SQLUpdate::getTable()) - Gets the table to update
- * [`setTable()`](api:SilverStripe\ORM\Queries\SQLUpdate::setTable()) - Sets the table to update (this should be ANSI-quoted)
+- [`clear()`](api:SilverStripe\ORM\Queries\SQLUpdate::clear()) - Clears all assignments
+- [`getTable()`](api:SilverStripe\ORM\Queries\SQLUpdate::getTable()) - Gets the table to update
+- [`setTable()`](api:SilverStripe\ORM\Queries\SQLUpdate::setTable()) - Sets the table to update (this should be ANSI-quoted)
    e.g. `$query->setTable('"Page"');`
 
-<<<<<<< HEAD
 `SQLInsert` also includes the following API methods:
 
- * [`clear()`](api:SilverStripe\ORM\Queries\SQLInsert::clear()) - Clears all rows
- * [`clearRow()`](api:SilverStripe\ORM\Queries\SQLInsert::clearRow()) - Clears all assignments on the current row
- * [`addRow()`](api:SilverStripe\ORM\Queries\SQLInsert::addRow()) - Adds another row of assignments, and sets the current row to the new row
- * [`addRows()`](api:SilverStripe\ORM\Queries\SQLInsert::addRows()) - Adds a number of arrays, each representing a list of assignment rows,
+- [`clear()`](api:SilverStripe\ORM\Queries\SQLInsert::clear()) - Clears all rows
+- [`clearRow()`](api:SilverStripe\ORM\Queries\SQLInsert::clearRow()) - Clears all assignments on the current row
+- [`addRow()`](api:SilverStripe\ORM\Queries\SQLInsert::addRow()) - Adds another row of assignments, and sets the current row to the new row
+- [`addRows()`](api:SilverStripe\ORM\Queries\SQLInsert::addRows()) - Adds a number of arrays, each representing a list of assignment rows,
    and sets the current row to the last one
- * [`getColumns()`](api:SilverStripe\ORM\Queries\SQLInsert::getColumns()) - Gets the names of all distinct columns assigned
- * [`getInto()`](api:SilverStripe\ORM\Queries\SQLInsert::getInto()) - Gets the table to insert into
- * [`setInto()`](api:SilverStripe\ORM\Queries\SQLInsert::setInto()) - Sets the table to insert into (this should be ANSI-quoted),
+- [`getColumns()`](api:SilverStripe\ORM\Queries\SQLInsert::getColumns()) - Gets the names of all distinct columns assigned
+- [`getInto()`](api:SilverStripe\ORM\Queries\SQLInsert::getInto()) - Gets the table to insert into
+- [`setInto()`](api:SilverStripe\ORM\Queries\SQLInsert::setInto()) - Sets the table to insert into (this should be ANSI-quoted),
    e.g. `$query->setInto('"Page"');`
-=======
-- `clear` - Clears all assignments
-- `getTable` - Gets the table to update
-- `setTable` - Sets the table to update (this should be ANSI-quoted)
-   e.g. `$query->setTable('"SiteTree"');`
-
-SQLInsert also includes the following API methods:
-
-- `clear` - Clears all rows
-- `clearRow` - Clears all assignments on the current row
-- `addRow` - Adds another row of assignments, and sets the current row to the new row
-- `addRows` - Adds a number of arrays, each representing a list of assignment rows,
-   and sets the current row to the last one
-- `getColumns` - Gets the names of all distinct columns assigned
-- `getInto` - Gets the table to insert into
-- `setInto` - Sets the table to insert into (this should be ANSI-quoted),
-   e.g. `$query->setInto('"SiteTree"');`
->>>>>>> d4be6d4f
 
 For example:
 
 ```php
 use SilverStripe\CMS\Model\SiteTree;
-use SilverStripe\ORM\DataObject;
-use SilverStripe\ORM\DB;
+use SilverStripe\ORM\DB;
+use SilverStripe\ORM\DataObject;
 use SilverStripe\ORM\Queries\SQLUpdate;
 
 $schema = DataObject::getSchema();
@@ -310,11 +250,7 @@
 $update->execute();
 ```
 
-<<<<<<< HEAD
 In addition to assigning values, the `SQLInsert` object also supports multi-row
-=======
-In addition to assigning values, the SQLInsert object also supports multi-row
->>>>>>> d4be6d4f
 inserts. For database connectors and API that don't have multi-row insert support
 these are translated internally as multiple single row inserts.
 
@@ -322,21 +258,16 @@
 
 ```php
 use SilverStripe\CMS\Model\SiteTree;
-use SilverStripe\ORM\DataObject;
-use SilverStripe\ORM\DB;
+use SilverStripe\ORM\DB;
+use SilverStripe\ORM\DataObject;
 use SilverStripe\ORM\Queries\SQLInsert;
 
 $schema = DataObject::getSchema();
 $siteTreeTable = DB::get_conn()->escapeIdentifier($schema->baseDataTable(SiteTree::class));
 
-<<<<<<< HEAD
 $insert = SQLInsert::create($siteTreeTable);
 
 // Add multiple rows in a single call. Note that column names do not need to be symmetric
-=======
-// Add multiple rows in a single call. Note that column names do not need
-// to be symmetric
->>>>>>> d4be6d4f
 $insert->addRows([
     ['"Title"' => 'Home', '"Content"' => '<p>This is our home page</p>'],
     ['"Title"' => 'About Us', '"ClassName"' => 'AboutPage'],
@@ -361,8 +292,8 @@
 Example: Get the count from a relationship.
 
 ```php
-use SilverStripe\ORM\DataObject;
-use SilverStripe\ORM\DB;
+use SilverStripe\ORM\DB;
+use SilverStripe\ORM\DataObject;
 use SilverStripe\ORM\Queries\SQLSelect;
 
 $schema = DataObject::getSchema();
@@ -403,8 +334,8 @@
 Example: Get the fields for all players in a team which has more than 15 wins.
 
 ```php
-use SilverStripe\ORM\DataObject;
-use SilverStripe\ORM\DB;
+use SilverStripe\ORM\DB;
+use SilverStripe\ORM\DataObject;
 use SilverStripe\ORM\Queries\SQLSelect;
 
 $schema = DataObject::getSchema();
@@ -415,7 +346,7 @@
 
 $sqlQuery = new SQLSelect();
 $sqlQuery->setFrom($playerTableName)->where([
-    $schema->sqlColumnForField(Player::class, 'ID') . ' in (' . $placeholders . ')' => $ids
+    $schema->sqlColumnForField(Player::class, 'ID') . ' in (' . $placeholders . ')' => $ids,
 ]);
 $results = $sqlQuery->execute();
 ```
@@ -426,17 +357,18 @@
 ```php
 $players = Player::get()->filter('Teams.Wins:GreaterThan', 15);
 ```
+
 [/info]
 
-### Joining tables for a DataObject inheritance chain {#joins-for-inheritance}
+### Joining tables for a `DataObject` inheritance chain {#joins-for-inheritance}
 
 In the [Introduction to the Data Model and ORM](data_model_and_orm/#subclasses) we discussed how `DataObject` inheretance chains can spread their data across multiple tables. The ORM handles this seemlessly, but when using the lower-level APIs we need to account for this ourselves by joining all of the relevant tables manually.
 
-We also want to make sure to _only_ select the records which are relevant for the actual class in the class hierarchy we're looking at. To do that, we can either use an `INNER JOIN`, or we can use a `WHERE` clause on the `ClassName` field. In the below example we're using a `WHERE` clause with a `LEFT JOIN` because it is likely more intuitive for developers who aren't intimately familar with SQL.
-
-```php
-use SilverStripe\ORM\DataObject;
-use SilverStripe\ORM\DB;
+We also want to make sure to *only* select the records which are relevant for the actual class in the class hierarchy we're looking at. To do that, we can either use an `INNER JOIN`, or we can use a `WHERE` clause on the `ClassName` field. In the below example we're using a `WHERE` clause with a `LEFT JOIN` because it is likely more intuitive for developers who aren't intimately familar with SQL.
+
+```php
+use SilverStripe\ORM\DB;
+use SilverStripe\ORM\DataObject;
 use SilverStripe\ORM\Queries\SQLSelect;
 
 $schema = DataObject::getSchema();
@@ -467,7 +399,7 @@
 ```
 
 [hint]
-If we want all of the fields for _all_ models in the class hierarchy (mimicking `Product::get()` where `Product` is the first subclass of `DataObject` - see the example in the [Introduction to the Data Model and ORM](data_model_and_orm/#subclasses)), we can do this by using a `LEFT JOIN` (like above), ommitting the `WHERE` clause on the `ClassName` field, and making sure we join _all_ tables for the inheritance chain regardless of the fields being selected. To do that, make sure you're using the first `DataObject` class as your first main query class (replace `Computer` above with `Product`, in this example), remove the call to `$select->addWhere()`, and add the following code to the end of the above example:
+If we want all of the fields for *all* models in the class hierarchy (mimicking `Product::get()` where `Product` is the first subclass of `DataObject` - see the example in the [Introduction to the Data Model and ORM](data_model_and_orm/#subclasses)), we can do this by using a `LEFT JOIN` (like above), ommitting the `WHERE` clause on the `ClassName` field, and making sure we join *all* tables for the inheritance chain regardless of the fields being selected. To do that, make sure you're using the first `DataObject` class as your first main query class (replace `Computer` above with `Product`, in this example), remove the call to `$select->addWhere()`, and add the following code to the end of the above example:
 
 ```php
 // Make sure we join all the tables for the model inheritance chain
@@ -482,6 +414,7 @@
     }
 }
 ```
+
 [/hint]
 
 ### Mapping
@@ -493,16 +426,12 @@
 
 ```php
 use SilverStripe\Forms\DropdownField;
-<<<<<<< HEAD
-use SilverStripe\ORM\DataObject;
-use SilverStripe\ORM\DB;
+use SilverStripe\ORM\DB;
+use SilverStripe\ORM\DataObject;
 use SilverStripe\ORM\Queries\SQLSelect;
 
 $schema = DataObject::getSchema();
 $playerTableName = DB::get_conn()->escapeIdentifier($schema->baseDataTable(Player::class));
-=======
-use SilverStripe\ORM\Queries\SQLSelect;
->>>>>>> d4be6d4f
 
 $sqlQuery = new SQLSelect();
 $sqlQuery->setFrom($playerTableName);
@@ -510,15 +439,12 @@
 $sqlQuery->selectField('CONCAT("Name", \' - \', YEAR("Birthdate")', 'NameWithBirthyear');
 $map = $sqlQuery->execute()->map();
 
-// The value of the selected option will be the record ID, and the display label will be the name and birthyear concatenation.
+// The value of the selected option will be the record ID, and the display label will be the name and
+// birthyear concatenation.
 $field = new DropdownField('Birthdates', 'Birthdates', $map);
 ```
 
-<<<<<<< HEAD
 Note that going through `SQLSelect` is only necessary here
-=======
-Note that going through SQLSelect is just necessary here
->>>>>>> d4be6d4f
 because of the custom SQL value transformation (`YEAR()`).
 An alternative approach would be a custom getter in the object definition:
 
@@ -539,18 +465,13 @@
         return date('y', $this->Birthdate);
     }
 }
-<<<<<<< HEAD
-
-$map = Player::get()->map('ID', 'NameWithBirthyear');
-=======
 ```
 
 ```php
 use App\Model\Player;
 
 $players = Player::get();
-$map = $players->map('Name', 'NameWithBirthyear');
->>>>>>> d4be6d4f
+$map = $players->map('ID', 'NameWithBirthyear');
 ```
 
 ### True raw SQL
@@ -561,8 +482,8 @@
 
 ```php
 use SilverStripe\CMS\Model\SiteTree;
-use SilverStripe\ORM\DataObject;
-use SilverStripe\ORM\DB;
+use SilverStripe\ORM\DB;
+use SilverStripe\ORM\DataObject;
 
 $schema = DataObject::getSchema();
 $siteTreeBaseTable = DB::get_conn()->escapeIdentifier($schema->baseDataTable(SiteTree::class));
@@ -579,7 +500,7 @@
 ```
 
 [hint]
-Note that you do _not_ have to call `execute()` with these methods, unlike the abstraction layer in the other examples. This is because you're passing the entire query into the method - you can't change the query after it's passed in, so it gets executed right away. The return type for these methods is the same as the return type for the [`execute()`](api::SilverStripe\ORM\Queries\SQLExpression::execute()) methods on the `SQLExpression` classes.
+Note that you do *not* have to call `execute()` with these methods, unlike the abstraction layer in the other examples. This is because you're passing the entire query into the method - you can't change the query after it's passed in, so it gets executed right away. The return type for these methods is the same as the return type for the [`execute()`](api::SilverStripe\ORM\Queries\SQLExpression::execute()) methods on the `SQLExpression` classes.
 [/hint]
 
 ### Data types
@@ -592,14 +513,7 @@
 - strings returned as strings
 - dates / datetimes returned as strings
 
-<<<<<<< HEAD
-## Related Lessons
-* [Building custom SQL](https://www.silverstripe.org/learn/lessons/v4/beyond-the-orm-building-custom-sql-1)
-=======
-Up until Silverstripe CMS 4.3, bugs meant that strings were used for every column type.
-
 ## Related lessons
->>>>>>> d4be6d4f
 
 - [Building custom SQL](https://www.silverstripe.org/learn/lessons/v4/beyond-the-orm-building-custom-sql-1)
 
