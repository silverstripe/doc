--- conflicted
+++ resolved
@@ -5,16 +5,10 @@
 
 # Extending `DataObject` models
 
-<<<<<<< HEAD
-You can add properties and methods to existing [`DataObject`](api:SilverStripe\ORM\DataObject) subclasses like [`Member`](api:SilverStripe\Security\Member) without hacking core code or subclassing by using an [`Extension`](api:SilverStripe\Core\Extension). See the [Extending SilverStripe](../extending) guide for more information.
-=======
-You can add properties and methods to existing [DataObject](api:SilverStripe\ORM\DataObject)s like [Member](api:SilverStripe\Security\Member) without hacking core code or sub
-classing by using [DataExtension](api:SilverStripe\ORM\DataExtension). See the [Extending Silverstripe](../extending) guide for more information on
-[DataExtension](api:SilverStripe\ORM\DataExtension).
->>>>>>> d4be6d4f
+You can add properties and methods to existing [`DataObject`](api:SilverStripe\ORM\DataObject) subclasses like [`Member`](api:SilverStripe\Security\Member) without hacking core code or subclassing by using an [`Extension`](api:SilverStripe\Core\Extension). See the [Extending Silverstripe CMS](../extending) guide for more information.
 
-The following documentation outlines some common hooks that the [Extension](api:SilverStripe\Core\Extension) API provides specifically for managing
-data records. Note that this is _not_ an exhaustive list - we encourage you to look at the source code to see what other extension hooks are available.
+The following documentation outlines some common hooks that the [`Extension`](api:SilverStripe\Core\Extension) API provides specifically for managing
+data records. Note that this is *not* an exhaustive list - we encourage you to look at the source code to see what other extension hooks are available.
 
 [warning]
 Avoid using the hooks shown here for checking permissions or validating data - there are specific mechanisms for handling those scenarios. See [permissions](permissions) and [validation](validation) respectively.
@@ -22,29 +16,16 @@
 
 ## `onBeforeWrite`
 
-<<<<<<< HEAD
 You can customise saving behavior for each `DataObject`, e.g. for adding workflow or data customization. The function is
 triggered when calling [`write()`](api:SilverStripe\ORM\DataObject::write()) to save the object to the database. This includes saving a page in the CMS or altering
 a record via code.
-=======
-You can customise saving-behavior for each DataObject, e.g. for adding workflow or data customization. The function is
-triggered when calling `write()` to save the object to the database. This includes saving a page in the CMS or altering
-a `ModelAdmin` record.
->>>>>>> d4be6d4f
 
 Example: Make sure the player has a valid and unique player number for their team when being assigned a new team.
 
 ```php
-<<<<<<< HEAD
-use SilverStripe\Control\HTTPResponse_Exception;
-use SilverStripe\Security\Security;
-=======
 namespace App\Model;
 
-use Exception;
->>>>>>> d4be6d4f
 use SilverStripe\ORM\DataObject;
-use SilverStripe\Security\Security;
 
 class Player extends DataObject
 {
@@ -59,12 +40,11 @@
 
     public function onBeforeWrite()
     {
-<<<<<<< HEAD
         // Use $this->isInDb() to check if the record is being written to the database for the first time
         if (!$this->isInDb() && $this->Team()->exists()) {
             $this->Number = $this->Team()->getAvailablePlayerNumber();
         }
-        
+
         // If the player changed teams
         if ($this->isChanged('TeamID') && $this->Team()->exists()) {
             // If the player's number is already used by someone else on this team
@@ -73,25 +53,8 @@
                 $this->Number = $this->Team()->getAvailablePlayerNumber();
             }
         }
-        
+
         // CAUTION: You are required to call parent::onBeforeWrite(), otherwise
-=======
-        // check on first write action, aka "database row creation" (ID-property is not set)
-        if (!$this->isInDb()) {
-            $currentPlayer = Security::getCurrentUser();
-
-            if (!$currentPlayer->IsTeamManager()) {
-                throw new Exception('Player-creation not allowed');
-            }
-        }
-
-        // check on every write action
-        if (!$this->record['TeamID']) {
-            throw new Exception('Cannot save player without a valid team');
-        }
-
-        // CAUTION: You are required to call the parent-function, otherwise
->>>>>>> d4be6d4f
         // SilverStripe will not execute the request.
         parent::onBeforeWrite();
     }
@@ -100,49 +63,23 @@
 
 ## `onBeforeDelete`
 
-<<<<<<< HEAD
 Triggered before executing [`delete()`](api:SilverStripe\ORM\DataObject::delete()) on an existing object. It can be useful if you need to make sure you clean up some other data/files/etc which aren't directly associated with the actual `DataObject` record.
-
-```php
-use SilverStripe\ORM\DataObject;
-=======
-Triggered before executing *delete()* on an existing object.
-
-Example: Checking for a specific [permission](permissions) to delete this type of object. It checks if a
-member is logged in who belongs to a group containing the permission "PLAYER_DELETE".
 
 ```php
 namespace App\Model;
 
 use SilverStripe\ORM\DataObject;
-use SilverStripe\Security\Permission;
-use SilverStripe\Security\Security;
->>>>>>> d4be6d4f
 
 class Player extends DataObject
 {
-<<<<<<< HEAD
     // ...
 
-    public function onBeforeDelete() 
+    public function onBeforeDelete()
     {
         /* Do some cleanup here relevant to your project before deleting the actual database record */
 
         // CAUTION: You are required to call parent::onBeforeDelete(), otherwise
         // SilverStripe will not execute the request.
-=======
-    private static $has_many = [
-        'Teams' => 'Team',
-    ];
-
-    public function onBeforeDelete()
-    {
-        if (!Permission::check('PLAYER_DELETE')) {
-            Security::permissionFailure($this);
-            exit();
-        }
-
->>>>>>> d4be6d4f
         parent::onBeforeDelete();
     }
 }
