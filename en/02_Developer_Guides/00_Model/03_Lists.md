--- conflicted
+++ resolved
@@ -39,10 +39,7 @@
 
 You can use the [`find()`](api:SilverStripe\ORM\SS_List::find()) method to get a single item based on the value of one of its properties.
 
-<<<<<<< HEAD
 ```php
-=======
->>>>>>> d4be6d4f
 $members = Member::get();
 
 // returns a string e.g. 'Sam'
@@ -82,12 +79,13 @@
 
 ## Iterating over a large list {#chunkedFetch}
 
-When iterating over a `DataList`, the ORM will create a [`Generator`](https://www.php.net/manual/en/language.generators.overview.php). This means we don't have all of the `DataObject` records in the list instantiated in memory, but the ORM _does_ fetch all of the data about those records and loads that data in memory. This can consume a lot of memory when working with a large data set.
+When iterating over a `DataList`, the ORM will create a [`Generator`](https://www.php.net/manual/en/language.generators.overview.php). This means we don't have all of the `DataObject` records in the list instantiated in memory, but the ORM *does* fetch all of the data about those records and loads that data in memory. This can consume a lot of memory when working with a large data set.
 
 To limit the amount of data loaded in memory, you can use the [`chunkedFetch()`](api:SilverStripe\ORM\DataList::chunkedFetch()) method on your `DataList`. In most cases, you can iterate over the results of `chunkedFetch()` the same way you would iterate over your `DataList`. Internally, `chunkedFetch()` will split the database query into smaller queries and keep running through them until it runs out of results.
 
 ```php
-// Without using chunked fetch, all of the data for all of the Member records will be fetched from the database in a single query
+// Without using chunked fetch, all of the data for all of the Member records will be fetched from the database
+// in a single query
 $members = Member::get();
 foreach ($members as $member) {
     echo $member->Email;
@@ -116,16 +114,10 @@
 ```
 
 There are some limitations:
-<<<<<<< HEAD
-* `chunkedFetch()` will ignore any limit or offset you have applied to your `DataList`
-* you cannot "count" a chunked list or do any other call against it aside from iterating it
-* while iterating over a chunked list, you cannot perform any operation that would alter the order of the items.
-=======
 
-- `chunkedFetch()` will ignore any limit or offset you have applied to your DataList
+- `chunkedFetch()` will ignore any limit or offset you have applied to your `DataList`
 - you cannot "count" a chunked list or do any other call against it aside from iterating it
 - while iterating over a chunked list, you cannot perform any operation that would alter the order of the items.
->>>>>>> d4be6d4f
 
 ## ArrayList
 
