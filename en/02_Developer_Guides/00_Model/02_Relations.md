--- conflicted
+++ resolved
@@ -87,7 +87,7 @@
 ```
 
 [info]
-Even if the `$player` record doesn't have any team record saved in its `Team` relation, `$player->Team()` will return a `Team` object. In that case, it will be an _empty_ record, with only default values applied. You can validate if that is the case by calling [`exists()`](api:SilverStripe\ORM\DataObject::exists()) on the record (e.g. `$player->Team()->exists()`).
+Even if the `$player` record doesn't have any team record saved in its `Team` relation, `$player->Team()` will return a `Team` object. In that case, it will be an *empty* record, with only default values applied. You can validate if that is the case by calling [`exists()`](api:SilverStripe\ORM\DataObject::exists()) on the record (e.g. `$player->Team()->exists()`).
 [/info]
 
 The relationship can also be navigated in [templates](../templates).
@@ -100,11 +100,7 @@
 <% end_with %>
 ```
 
-<<<<<<< HEAD
-### Polymorphic has_one
-=======
-## Polymorphic `has_one`
->>>>>>> d4be6d4f
+### Polymorphic `has_one` {#polymorphic-has-one}
 
 A `has_one` relation can also be polymorphic, which allows any type of object to be associated.
 This is useful where there could be many use cases for a particular data structure.
@@ -112,13 +108,8 @@
 An additional column is created called `<relationship-name>Class`, which along
 with the `<relationship-name>ID` column identifies the object.
 
-<<<<<<< HEAD
-To specify that a `has_one` relation is polymorphic set the type to [api:SilverStripe\ORM\DataObject].
+To specify that a `has_one` relation is polymorphic set the type to [`DataObject`](api:SilverStripe\ORM\DataObject).
 Ideally, the associated `has_many` (or `belongs_to`) should be specified with ["dot notation"](#dot-notation).
-=======
-To specify that a has_one relation is polymorphic set the type to [`DataObject`](api:SilverStripe\ORM\DataObject)
-Ideally, the associated has_many (or belongs_to) should be specified with dot notation.
->>>>>>> d4be6d4f
 
 ```php
 namespace App\Model;
@@ -128,11 +119,7 @@
 class Player extends DataObject
 {
     private static $has_many = [
-<<<<<<< HEAD
-        'Fans' => Fan::class.'.FanOf',
-=======
         'Fans' => Fan::class . '.FanOf',
->>>>>>> d4be6d4f
     ];
     // ...
 }
@@ -146,11 +133,7 @@
 class Team extends DataObject
 {
     private static $has_many = [
-<<<<<<< HEAD
-        'Fans' => Fan::class.'.FanOf',
-=======
         'Fans' => Fan::class . '.FanOf',
->>>>>>> d4be6d4f
     ];
     // ...
 }
@@ -180,14 +163,13 @@
 duplication of code.
 [/warning]
 
-<<<<<<< HEAD
-### belongs_to
+### `belongs_to`
 
 Defines a one-to-one relationship with another object, which declares the other end of the relationship with a
 corresponding `has_one`. A single database column named `<relationship-name>ID` will be created in the object with the
 `has_one`, but the `belongs_to` by itself will not create a database field.
 
-Similarly with `has_many` below, [dot notation](#dot-notation) can (and for best practice _should_) be used to explicitly specify the `has_one` which refers to this relation.
+Similarly with `has_many` below, [dot notation](#dot-notation) can (and for best practice *should*) be used to explicitly specify the `has_one` which refers to this relation.
 This is not mandatory unless the relationship would be otherwise ambiguous.
 
 [hint]
@@ -195,51 +177,45 @@
 [/hint]
 
 ```php
+namespace App\Model;
+
 use SilverStripe\ORM\DataObject;
 
 class Team extends DataObject
 {
     private static $has_one = [
-        'Coach' => Coach::class
-    ];
-}
+        'Coach' => Coach::class,
+    ];
+}
+```
+
+```php
+namespace App\Model;
+
+use SilverStripe\ORM\DataObject;
 
 class Coach extends DataObject
 {
     private static $belongs_to = [
-        'Team' => Team::class.'.Coach'
-    ];
-}
-```
-
-## has_many
-=======
+        'Team' => Team::class . '.Coach',
+    ];
+}
+```
+
 ## `has_many`
->>>>>>> d4be6d4f
 
 Defines one-to-many joins. As you can see from the previous example, `$has_many` goes hand in hand with `$has_one`.
 
 [alert]
-<<<<<<< HEAD
-When defining a `has_many` relation, you _must_ specify a `has_one` relationship on the related class as well. To add a `has_one` relation on core classes, yml config settings can be used:
-=======
-Please specify a $has_one-relationship on the related child-class as well, in order to have the necessary accessors
-available on both ends. To add a $has_one-relationship on core classes, yml config settings can be used:
->>>>>>> d4be6d4f
+When defining a `has_many` relation, you *must* specify a `has_one` relationship on the related class as well. To add a `has_one` relation on core classes, yml config settings can be used:
 
 ```yml
 SilverStripe\Assets\Image:
   has_one:
-<<<<<<< HEAD
     Team: App\Model\Team
 ```
 
 Note that in some cases you may be better off using a `many_many` relation instead. Carefully consider whether you are defining a "one-to-many" or a "many-to-many" relationship.
-=======
-    App\Model\MyDataObject: MyDataObject
-```
-
->>>>>>> d4be6d4f
 [/alert]
 
 ```php
@@ -258,15 +234,12 @@
     ];
     // ...
 }
-<<<<<<< HEAD
-=======
-```
-
-```php
-namespace App\Model;
-
-use SilverStripe\ORM\DataObject;
->>>>>>> d4be6d4f
+```
+
+```php
+namespace App\Model;
+
+use SilverStripe\ORM\DataObject;
 
 class Player extends DataObject
 {
@@ -281,8 +254,6 @@
 you will get an instance of [`HasManyList`](api:SilverStripe\ORM\HasManyList) rather than the object.
 
 ```php
-use SilverStripe\ORM\HasManyList;
-
 $team = Team::get()->first();
 
 /** @var HasManyList $players */
@@ -291,11 +262,7 @@
 /** @var int $numPlayers */
 $numPlayers = $players->Count();
 
-<<<<<<< HEAD
-foreach($players as $player) {
-=======
-foreach ($team->Players() as $player) {
->>>>>>> d4be6d4f
+foreach ($players as $player) {
     echo $player->FirstName;
 }
 ```
@@ -303,58 +270,14 @@
 If you're using the default scaffolded form fields with multiple `has_one` relationships, you will end up with a CMS field for each relation. If you don't want these you can remove them, referring to them with as `<relation-name>ID`:
 
 ```php
-<<<<<<< HEAD
+namespace App\Model;
+
+use SilverStripe\ORM\DataObject;
+
 class Company extends DataObject
 {
     // ...
 
-=======
-namespace App\Model;
-
-use SilverStripe\ORM\DataObject;
-
-class Person extends DataObject
-{
-    private static $has_many = [
-        'Managing' => Company::class . '.Manager',
-        'Cleaning' => Company::class . '.Cleaner',
-    ];
-    // ...
-}
-```
-
-```php
-namespace App\Model;
-
-use SilverStripe\ORM\DataObject;
-
-class Company extends DataObject
-{
-    private static $has_one = [
-        'Manager' => Person::class,
-        'Cleaner' => Person::class,
-    ];
-    // ...
-}
-```
-
-Multiple `$has_one` relationships are okay if they aren't linking to the same object type. Otherwise, they have to be
-named. With that said, naming is recommended in all cases as it makes your code more resilient to change. Adding new relationships is easier when you don't need to review and update existing ones.
-
-You can use `RelationValidationService` for validation of relationships. This tool will point out the relationships which may need a review.
-
-If you're using the default scaffolded form fields with multiple `has_one` relationships, you will end up with a CMS field for each relation. If you don't want these you can remove them by their IDs:
-
-```php
-namespace App\Model;
-
-use SilverStripe\ORM\DataObject;
-
-class Company extends DataObject
-{
-    // ...
-
->>>>>>> d4be6d4f
     public function getCMSFields()
     {
         $fields = parent::getCMSFields();
@@ -364,11 +287,7 @@
 }
 ```
 
-<<<<<<< HEAD
 ## Dot notation {#dot-notation}
-=======
-## `belongs_to`
->>>>>>> d4be6d4f
 
 To specify multiple `has_many`, `many_many`, `belongs_to`, or `belongs_many_many` relationships to the same model class (and as a general best practice) you can use dot notation to distinguish them like below:
 
@@ -379,62 +298,36 @@
 
 class Person extends DataObject
 {
-<<<<<<< HEAD
     private static $has_many = [
-        'Managing' => Company::class.'.Manager',
-        'Cleaning' => Company::class.'.Cleaner',
-=======
-    private static $has_one = [
-        'Coach' => Coach::class,
->>>>>>> d4be6d4f
-    ];
-    // ...
-}
-<<<<<<< HEAD
+        'Managing' => Company::class . '.Manager',
+        'Cleaning' => Company::class . '.Cleaner',
+    ];
+    // ...
+}
+```
+
+```php
+namespace App\Model;
+
+use SilverStripe\ORM\DataObject;
 
 class Company extends DataObject
 {
     private static $has_one = [
         'Manager' => Person::class,
         'Cleaner' => Person::class,
-=======
-```
-
-```php
-namespace App\Model;
-
-use SilverStripe\ORM\DataObject;
-
-class Coach extends DataObject
-{
-    private static $belongs_to = [
-        'Team' => Team::class . '.Coach',
->>>>>>> d4be6d4f
-    ];
-    // ...
-}
-```
-
-<<<<<<< HEAD
-Multiple `has_many` or `belongs_to` relationships are okay _without_ dot notation if they aren't linking to the same model class. Otherwise, using dot notation is required. With that said, dot notation is recommended in all cases as it makes your code more resilient to change. Adding new relationships is easier when you don't need to review and update existing ones.
-=======
-## `many_many`
->>>>>>> d4be6d4f
+    ];
+    // ...
+}
+```
+
+Multiple `has_many` or `belongs_to` relationships are okay *without* dot notation if they aren't linking to the same model class. Otherwise, using dot notation is required. With that said, dot notation is recommended in all cases as it makes your code more resilient to change. Adding new relationships is easier when you don't need to review and update existing ones.
 
 [hint]
 You can use `RelationValidationService` for validation of relationships. This tool will point out the relationships which may need a review. See [Validating relations](#validating-relations) for more information.
 [/hint]
 
-<<<<<<< HEAD
-## many_many relationships {#many-many}
-=======
-Example configuration:
-
-```yml
-SilverStripe\Dev\Validation\RelationValidationService:
-  output_enabled: true
-```
->>>>>>> d4be6d4f
+## `many_many` relationships {#many-many}
 
 [warning]
 Please specify a `belongs_many_many` relationship on the related class as well in order to have the necessary accessors available on both ends. See [`belongs_many_many`](#belongs-many-many) for more information.
@@ -448,7 +341,7 @@
 You can use `RelationValidationService` for validation of relationships. This tool will point out the relationships which may need a review. See [Validating relations](#validating-relations) for more information.
 [/hint]
 
-### Automatic `many_many` table
+### Automatic `many_many` table {#automatic-many-many-table}
 
 If you specify only a single class as the other side of the many-many relationship, then a
 table will be automatically created between the two. It will be the table name of the class which declares the `many_many` relationship, suffixed with the relationship name (e.g. `Team_Supporters`).
@@ -500,38 +393,22 @@
 
 `Team_Supporters` is the table name automatically generated for the `many_many` relation in this case.
 
-<<<<<<< HEAD
-### many_many through relationship joined on a separate DataObject {#many-many-through}
-=======
-### `many_many` through relationship joined on a separate `DataObject`
->>>>>>> d4be6d4f
+### `many_many` through relationship joined on a separate `DataObject` {#many-many-through}
 
 If necessary, a third `DataObject` class can instead be specified as the joining table,
 rather than having the ORM generate an automatically scaffolded table. This has the following
 advantages:
 
 - Allows versioning of the mapping table, including support for the
-<<<<<<< HEAD
-ownership api (see [Versioning](/developer_guides/model/versioning) for more information).
+ownership API (see [Versioning](/developer_guides/model/versioning) for more information).
 - Allows support of other extensions on the mapping table (e.g. for [subsites](https://github.com/silverstripe/silverstripe-subsites) or localisation via [fluent](https://github.com/tractorcow-farm/silverstripe-fluent)).
 - Extra fields can easily be managed separately via the joined dataobject, even via a separate `GridField` or form.
 
 This is declared via array syntax, with the following keys on the `many_many` relation:
+
 - `through`: Class name of the mapping table
 - `from`: Name of the `has_one` relationship pointing back at the object declaring `many_many`
 - `to`: Name of the `has_one` relationship pointing to the object declaring `belongs_many_many`.
-=======
-   [ownership API](/developer_guides/model/versioning).
-- Allows support of other extensions on the mapping table (e.g. subsites).
-- Extra fields can be managed separately to the joined dataobject, even via a separate
-   GridField or form.
-
-This is declared via array syntax, with the following keys on the many_many:
-
-- `through` Class name of the mapping table
-- `from` Name of the has_one relationship pointing back at the object declaring many_many
-- `to` Name of the has_one relationship pointing to the object declaring belongs_many_many.
->>>>>>> d4be6d4f
 
 Just like any normal `DataObject`, you can apply a default sort which will be applied when
 accessing many many through relations.
@@ -557,15 +434,12 @@
     ];
     // ...
 }
-<<<<<<< HEAD
-=======
-```
-
-```php
-namespace App\Model;
-
-use SilverStripe\ORM\DataObject;
->>>>>>> d4be6d4f
+```
+
+```php
+namespace App\Model;
+
+use SilverStripe\ORM\DataObject;
 
 class Supporter extends DataObject
 {
@@ -576,15 +450,12 @@
     ];
     // ...
 }
-<<<<<<< HEAD
-=======
-```
-
-```php
-namespace App\Model;
-
-use SilverStripe\ORM\DataObject;
->>>>>>> d4be6d4f
+```
+
+```php
+namespace App\Model;
+
+use SilverStripe\ORM\DataObject;
 
 class TeamSupporter extends DataObject
 {
@@ -597,12 +468,7 @@
         'Supporter' => Supporter::class,
     ];
 
-<<<<<<< HEAD
     private static $default_sort = 'Ranking ASC';
-=======
-    private static $default_sort = '"TeamSupporter"."Ranking" ASC';
-    // ...
->>>>>>> d4be6d4f
 }
 ```
 
@@ -617,28 +483,17 @@
 For records accessed in a [`ManyManyThroughList`](api:SilverStripe\ORM\ManyManyThroughList), you can access the join record (e.g. for our example above a `TeamSupporter` instance) by calling [`getJoin()`](api:SilverStripe\ORM\DataObject::getJoin()) or as the `$Join` property in templates.
 [/hint]
 
-#### Polymorphic many_many
-
-<<<<<<< HEAD
+#### Polymorphic `many_many`
+
 Using many_many through it is possible to support polymorphic relations on the mapping table.
 Note, that this feature has certain limitations:
+
 - This feature only works with many_many through
 - This feature will only allow polymorphic `many_many`, but not `belongs_many_many`.
   - You can have a `has_many` relation to the join table where you would normally use `belongs_many_many`, and iterate through it
 to collate parent records - but note that this will trigger a database query for every single record in the relation (because relations are not eager loaded by default), and filtering/etc would require additional complexity.
 
 Note that this works by leveraging a polymorphic `has_one` relation on the join class. See [Polymorphic has_one](#polymorphic-has-one) for more information about that relation type.
-=======
-### Polymorphic `many_many` (experimental)
-
-Using many_many through, it is possible to support polymorphic relations on the mapping table.
-Note, that this feature is currently experimental, and has certain limitations:
-
-- This feature only works with many_many through
-- This feature will only allow polymorphic many_many, but not belongs_many_many. However,
-   you can have a has_many relation to the mapping table on this side, and iterate through this
-   to collate parent records.
->>>>>>> d4be6d4f
 
 For instance, this is how you would link an arbitrary object to `many_many` tags.
 
@@ -659,15 +514,12 @@
     ];
     // ...
 }
-<<<<<<< HEAD
-=======
-```
-
-```php
-namespace App\Model;
-
-use SilverStripe\ORM\DataObject;
->>>>>>> d4be6d4f
+```
+
+```php
+namespace App\Model;
+
+use SilverStripe\ORM\DataObject;
 
 class Tag extends DataObject
 {
@@ -688,18 +540,13 @@
             yield $mapping->Parent();
         }
     }
-<<<<<<< HEAD
-}
-=======
-    // ...
-}
-```
-
-```php
-namespace App\Model;
-
-use SilverStripe\ORM\DataObject;
->>>>>>> d4be6d4f
+}
+```
+
+```php
+namespace App\Model;
+
+use SilverStripe\ORM\DataObject;
 
 class TagMapping extends DataObject
 {
@@ -708,21 +555,16 @@
         'Parent' => DataObject::class,
         'Tag' => Tag::class,
     ];
-    // ...
-}
-```
-
-<<<<<<< HEAD
-### Using many_many relationships
+}
+```
+
+### Using `many_many` relationships
 
 Much like `has_one` and `has_many` relationships, `many_many` can be navigated through the ORM as well.
 The only difference being you will get an instance of [ManyManyList](api:SilverStripe\ORM\ManyManyList) or
 [ManyManyThroughList](api:SilverStripe\ORM\ManyManyThroughList) returned.
 
 ```php
-use SilverStripe\ORM\ManyManyList;
-use SilverStripe\ORM\ManyManyThroughList;
-
 $team = Team::get()->byId(1);
 
 /** @var MayManyList|ManyManyThroughList $supporters */
@@ -768,10 +610,7 @@
 $joinRecord->write();
 ```
 
-#### Using many_many in templates
-=======
-### Using `many_many` in templates
->>>>>>> d4be6d4f
+#### Using `many_many` in templates
 
 The relationship can also be navigated in [templates](../templates).
 
@@ -797,9 +636,10 @@
     <% end_loop %>
 <% end_with %>
 ```
+
 [/hint]
 
-## `belongs_many_many`
+## `belongs_many_many` {#belongs-many-many}
 
 The `belongs_many_many` relation represents the other side of the `many_many` relationship.
 When using either a basic `many_many` or a `many_many` through, the syntax for `belongs_many_many` is the same.
@@ -848,6 +688,10 @@
 Querying nested relationships inside a loop using the ORM is prone to the N + 1 query problem. To illustrate the N + 1 query problem, imagine a scenario where there are Teams with many child Players
 
 ```php
+namespace App\Model;
+
+use SilverStripe\ORM\DataObject;
+
 class Team extends DataObject
 {
     private static $has_many = [
@@ -875,7 +719,6 @@
 # Note this is not the exact SQL that would generated it is just for demonstration
 SELECT * FROM Team;
 
-<<<<<<< HEAD
 # Retrieve the players for all the teams in 20 separate queries:
 SELECT * FROM Player WHERE TeamID = 1
 SELECT * FROM Player WHERE TeamID = 2
@@ -902,6 +745,10 @@
 Suppose we have the following related classes:
 
 ```php
+namespace App\Model;
+
+use SilverStripe\ORM\DataObject;
+
 class Team extends DataObject
 {
     private static $has_many = [
@@ -909,6 +756,12 @@
         'Fans' => Fan::class,
     ];
 }
+```
+
+```php
+namespace App\Model;
+
+use SilverStripe\ORM\DataObject;
 
 class Player extends DataObject
 {
@@ -920,6 +773,12 @@
         'Games' => Game::class,
     ];
 }
+```
+
+```php
+namespace App\Model;
+
+use SilverStripe\ORM\DataObject;
 
 class Game extends DataObject
 {
@@ -962,7 +821,7 @@
 ```php
 $teams = Team::get()->eagerLoad(
     'Players.Games.Officials',
-    'Players.Games.Sponsors',
+    'Players.Games.Sponsors'
 );
 ```
 
@@ -986,8 +845,6 @@
 Note also that `EagerLoadedList` can't filter or sort by fields on relations using dot notation (e.g. `sort('MySubRelation.Title')` won't work).
 [/notice]
 
-=======
->>>>>>> d4be6d4f
 ## Cascading deletions
 
 Relationships between objects can cause cascading deletions, if necessary, through configuration of the
@@ -1014,20 +871,6 @@
     ];
     // ...
 }
-<<<<<<< HEAD
-=======
-```
-
-```php
-namespace App\Model;
-
-use SilverStripe\ORM\DataObject;
-
-class ChildObject extends DataObject
-{
-    // ...
-}
->>>>>>> d4be6d4f
 ```
 
 In this example, when the parent object is deleted, the child specified by the `has_one` relation will also
@@ -1039,12 +882,7 @@
 See the [versioning docs](/developer_guides/model/versioning) for more information on ownership.
 
 [alert]
-<<<<<<< HEAD
-If the child model is not versioned, `cascade_deletes` will result in the child record being _deleted_ if the parent is unpublished! Be sure to check whether both sides of the relationship are versioned before declaring `cascade_deletes`.
-=======
-Declaring cascade_deletes implies delete permissions on the listed objects.
-Built-in controllers using delete operations check canDelete() on the owner, but not on the owned object.
->>>>>>> d4be6d4f
+If the child model is not versioned, `cascade_deletes` will result in the child record being *deleted* if the parent is unpublished! Be sure to check whether both sides of the relationship are versioned before declaring `cascade_deletes`.
 [/alert]
 
 ## Cascading duplications
@@ -1056,18 +894,9 @@
 
 Note that duplications will act differently depending on the kind of relation:
 
-<<<<<<< HEAD
 - Records in one-to-many or many-to-many relationships (e.g. `has_many`, `has_one`, and `belongs_to`) will be explicitly duplicated.
-- Records in many-to-many (i.e. `many_many` and `belongs_many_many`) relationships will _not_ be duplicated, but the mapping table values will instead
+- Records in many-to-many (i.e. `many_many` and `belongs_many_many`) relationships will *not* be duplicated, but the mapping table values will instead
 be copied so that the original records are related to the new duplicate record.
-=======
-- Exclusive relationships (e.g. has_many, belongs_to) will be explicitly duplicated.
-- Non-exclusive many_many will not be duplicated, but the mapping table values will instead
-   be copied for this record.
-- Non-exclusive has_one relationships are not normally necessary to duplicate, since both parent and clone
-   can normally share the same relation ID. However, if this is declared in `cascade_duplicates` any
-   has one will be similarly duplicated as though it were an exclusive relationship.
->>>>>>> d4be6d4f
 
 For example:
 
@@ -1101,33 +930,12 @@
         'HasManyExamples',
         'HasOneExample',
     ];
-<<<<<<< HEAD
-=======
-
-    private static $cascade_duplicates = [ 'RelatedChildren' ];
-    // ...
-}
-```
-
-```php
-namespace App\Model;
-
-use SilverStripe\ORM\DataObject;
-
-class ChildObject extends DataObject
-{
-    // ...
->>>>>>> d4be6d4f
 }
 ```
 
 When duplicating objects you can determine which relationships (if any) should be cascade-duplicated by passing specific values to the second argument of `duplicate()`.
 
-<<<<<<< HEAD
 By default (or by explicitly passing `null`) this will respect the `cascade_duplicates` configuration. Passing `false` results in only duplicating the record for which the method is being invoked. Passing an array of relation names will act as though the passed in relation names were in the `cascade_duplicates` configuration.
-=======
-For example:
->>>>>>> d4be6d4f
 
 ```php
 $parent = ParentObject::get()->first();
@@ -1135,7 +943,8 @@
 // Only duplicate the `$parent` record
 $dupe = $parent->duplicate(relations: false);
 
-// Duplicate the `$parent` record, and cascade duplicate the "Children" relation (ignoring any cascade_duplicates configuration)
+// Duplicate the `$parent` record, and cascade duplicate the "Children" relation
+// (ignoring any cascade_duplicates configuration)
 $dupe = $parent->duplicate(relations: ['Children']);
 ```
 
@@ -1161,7 +970,6 @@
 $team->Supporters()->add($supporter);
 ```
 
-<<<<<<< HEAD
 Note that `add()` and `remove()` happen instantaneously. You don't have to call `write()` on anything after using those methods.
 
 [hint]
@@ -1170,10 +978,7 @@
 Don't forget to write the record (`$player->write();`)!
 [/hint]
 
-## Custom Relations
-=======
 ## Custom relations
->>>>>>> d4be6d4f
 
 You can use the ORM to get a filtered result list without writing any SQL. For example, this snippet gets you the
 `Players` relation on a team, but only containing active players.
@@ -1188,11 +993,7 @@
 class Team extends DataObject
 {
     private static $has_many = [
-<<<<<<< HEAD
-        'Players' => Player::class
-=======
         'Players' => Player::class,
->>>>>>> d4be6d4f
     ];
 
     public function getActivePlayers()
@@ -1216,6 +1017,7 @@
 // Still returns 'Inactive'
 $status = $newPlayer->Status;
 ```
+
 [/notice]
 
 ## Relations on unsaved objects
@@ -1230,21 +1032,20 @@
 this type. As such, an `UnsavedRelationList` should only be used for setting a relation before saving an object, not
 for displaying the objects contained in the relation.
 
-<<<<<<< HEAD
 ## Validating relations
 
 The [`RelationValidationService`](api:SilverStripe\Dev\Validation\RelationValidationService) can be used to check if your relations are set up according to best practices, and is very useful for debugging unexpected behaviour with relations. It is disabled by default.
 
-To enable this service, set the following yaml configuration, which will give you validation output every time you run `dev/build`.
-
-```yaml
+To enable this service, set the following YAML configuration, which will give you validation output every time you run `dev/build`.
+
+```yml
 SilverStripe\Dev\Validation\RelationValidationService:
   output_enabled: true
 ```
 
 By default, this service only inspects relations for classes which have either no namespace or a namespace beginning with `App\`. You can declare your own namespace prefixes by setting the `allow_rules` configuration:
 
-```yaml
+```yml
 SilverStripe\Dev\Validation\RelationValidationService:
   allow_rules:
     # using the "app" key you can override the default "App" namespace
@@ -1258,7 +1059,7 @@
 
 You can also tell the service to ignore classes whose namespace starts a certain way:
 
-```yaml
+```yml
 SilverStripe\Dev\Validation\RelationValidationService:
   deny_rules:
     - 'MyApp\SpecialCases'
@@ -1266,7 +1067,7 @@
 
 If you have relations that you've intentionally set up in a way that the validation service warns against, you can tell it to ignore those specific relations by setting `deny_relations` config. Syntax for this is `<class>.<relation>`.
 
-```yaml
+```yml
 SilverStripe\Dev\Validation\RelationValidationService:
   deny_relations:
     - 'App\Model\Player.Teams'
@@ -1290,10 +1091,7 @@
 $messages = RelationValidationService::singleton()->inspectClasses([Team::class, Player::class]);
 ```
 
-## Link Tracking
-=======
 ## Link tracking
->>>>>>> d4be6d4f
 
 You can control the visibility of the `Link Tracking` tab by setting the `show_sitetree_link_tracking` config.
 This defaults to `false` for most `DataObject`'s.
@@ -1309,18 +1107,8 @@
 
 - [Introduction to the Data Model and ORM](data_model_and_orm)
 - [Lists](lists)
-
-## API documentation
-
-<<<<<<< HEAD
-* [HasManyList](api:SilverStripe\ORM\HasManyList)
-* [ManyManyList](api:SilverStripe\ORM\ManyManyList)
-* [ManyManyThroughList](api:SilverStripe\ORM\ManyManyThroughList)
-* [DataObject](api:SilverStripe\ORM\DataObject)
-* [LinkTracking](api:SilverStripe\CMS\Model\SiteTreeLinkTracking)
-=======
 - [HasManyList](api:SilverStripe\ORM\HasManyList)
 - [ManyManyList](api:SilverStripe\ORM\ManyManyList)
+- [ManyManyThroughList](api:SilverStripe\ORM\ManyManyThroughList)
 - [DataObject](api:SilverStripe\ORM\DataObject)
-- [LinkTracking](api:SilverStripe\CMS\Model\SiteTreeLinkTracking)
->>>>>>> d4be6d4f
+- [LinkTracking](api:SilverStripe\CMS\Model\SiteTreeLinkTracking)