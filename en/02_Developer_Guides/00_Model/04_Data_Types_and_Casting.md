--- conflicted
+++ resolved
@@ -4,23 +4,13 @@
 icon: code
 ---
 
-<<<<<<< HEAD
-# Data types and Casting
+# Data types and casting
 
 Each model in a Silverstripe CMS [`DataObject`](api:SilverStripe\ORM\DataObject) will handle data at some point. This includes database columns such as
 the ones defined in a `$db` array and methods that return data for for use in templates.
 
 A data type is represented in Silverstripe CMS by a [`DBField`](api:SilverStripe\ORM\FieldType\DBField) subclass. The class is responsible for telling the ORM
 how to store its data in the database and how to format the information coming out of the database, i.e. on a template.
-=======
-# Data types and casting
-
-Each model in a Silverstripe CMS [DataObject](api:SilverStripe\ORM\DataObject) will handle data at some point. This includes database columns such as
-the ones defined in a `$db` array or simply a method that returns data for the template.
-
-A Data Type is represented in Silverstripe CMS by a [DBField](api:SilverStripe\ORM\FieldType\DBField) subclass. The class is responsible for telling the ORM
-about how to store its data in the database and how to format the information coming out of the database, i.e. on a template.
->>>>>>> d4be6d4f
 
 In the `Player` example, we have four database columns each with a different data type (`Int`, `Varchar`, etc).
 
@@ -43,93 +33,42 @@
 
 ## Available types
 
-<<<<<<< HEAD
-*  `'BigInt'`: An 8-byte signed integer field (see: [DBBigInt](api:SilverStripe\ORM\FieldType\DBBigInt)).
-*  `'Boolean'`: A boolean field (see: [DBBoolean](api:SilverStripe\ORM\FieldType\DBBoolean)).
-*  `'Currency'`: A number with 2 decimal points of precision, designed to store currency values. Only supports single currencies (see: [DBCurrency](api:SilverStripe\ORM\FieldType\DBCurrency)).
-*  `'Date'`: A date field (see: [DBDate](api:SilverStripe\ORM\FieldType\DBDate)).
-*  `'Datetime'`: A date/time field (see: [DBDatetime](api:SilverStripe\ORM\FieldType\DBDatetime)).
-*  `'DBClassName'`: A special enumeration for storing class names (see: [DBClassName](api:SilverStripe\ORM\FieldType\DBClassName)).
-*  `'Decimal'`: A decimal number (see: [DBDecimal](api:SilverStripe\ORM\FieldType\DBDecimal)).
-*  `'Double'`: A floating point number with double precision (see: [DBDouble](api:SilverStripe\ORM\FieldType\DBDouble)).
-*  `'Enum'`: An enumeration of a set of strings that can store a single value (see: [DBEnum](api:SilverStripe\ORM\FieldType\DBEnum)).
-*  `'Float'`: A floating point number (see: [DBFloat](api:SilverStripe\ORM\FieldType\DBFloat)).
-*  `'Foreignkey'`: A special `Int` field used for foreign keys in `has_one` relationships (see: [DBForeignKey](api:SilverStripe\ORM\FieldType\DBForeignKey)).
-*  `'HTMLFragment'`: A variable-length string of up to 2MB, designed to store HTML. Doesn't process [shortcodes](/developer_guides/extending/shortcodes/). (see: [DBHTMLText](api:SilverStripe\ORM\FieldType\DBHTMLText)).
-*  `'HTMLText'`: A variable-length string of up to 2MB, designed to store HTML. Processes [shortcodes](/developer_guides/extending/shortcodes/). (see: [DBHTMLText](api:SilverStripe\ORM\FieldType\DBHTMLText)).
-*  `'HTMLVarchar'`: A variable-length string of up to 255 characters, designed to store HTML. Can process [shortcodes](/developer_guides/extending/shortcodes/) with additional configuration. (see: [DBHTMLVarchar](api:SilverStripe\ORM\FieldType\DBHTMLVarchar)).
-*  `'Int'`: A 32-bit signed integer field (see: [DBInt](api:SilverStripe\ORM\FieldType\DBInt)).
-*  `'Locale'`: A field for storing locales (see: [DBLocale](api:SilverStripe\ORM\FieldType\DBLocale)).
-*  `'Money'`: Similar to Currency, but with localisation support (see: [DBMoney](api:SilverStripe\ORM\FieldType\DBMoney)).
-*  `'MultiEnum'`: An enumeration set of strings that can store multiple values (see: [DBMultiEnum](api:SilverStripe\ORM\FieldType\DBMultiEnum)).
-*  `'Percentage'`: A decimal number between 0 and 1 that represents a percentage (see: [DBPercentage](api:SilverStripe\ORM\FieldType\DBPercentage)).
-*  `'PolymorphicForeignKey'`: A special ForeignKey class that handles relations with arbitrary class types (see: [DBPolymorphicForeignKey](api:SilverStripe\ORM\FieldType\DBPolymorphicForeignKey)).
-*  `'PrimaryKey'`: A special type Int field used for primary keys. (see: [DBPrimaryKey](api:SilverStripe\ORM\FieldType\DBPrimaryKey)).
-*  `'Text'`: A variable-length string of up to 2MB, designed to store raw text (see: [DBText](api:SilverStripe\ORM\FieldType\DBText)).
-*  `'Time'`: A time field (see: [DBTime](api:SilverStripe\ORM\FieldType\DBTime)).
-*  `'Varchar'`: A variable-length string of up to 255 characters, designed to store raw text (see: [DBVarchar](api:SilverStripe\ORM\FieldType\DBVarchar)).
-*  `'Year'`: Represents a single year field (see: [DBYear](api:SilverStripe\ORM\FieldType\DBYear)).
-
-See the [API documentation](api:SilverStripe\ORM\FieldType) for a full list of available data types. You can define your own [`DBField`](api:SilverStripe\ORM\FieldType\DBField) instances if required as well.
-
-## Default Values for new database columns {#default-values}
-=======
+- `'BigInt'`: An 8-byte signed integer field (see: [DBBigInt](api:SilverStripe\ORM\FieldType\DBBigInt)).
 - `'Boolean'`: A boolean field (see: [DBBoolean](api:SilverStripe\ORM\FieldType\DBBoolean)).
-- `'Currency'`: A number with 2 decimal points of precision, designed to store currency values (see: [DBCurrency](api:SilverStripe\ORM\FieldType\DBCurrency)).
+- `'Currency'`: A number with 2 decimal points of precision, designed to store currency values. Only supports single currencies (see: [DBCurrency](api:SilverStripe\ORM\FieldType\DBCurrency)).
 - `'Date'`: A date field (see: [DBDate](api:SilverStripe\ORM\FieldType\DBDate)).
+- `'Datetime'`: A date/time field (see: [DBDatetime](api:SilverStripe\ORM\FieldType\DBDatetime)).
+- `'DBClassName'`: A special enumeration for storing class names (see: [DBClassName](api:SilverStripe\ORM\FieldType\DBClassName)).
 - `'Decimal'`: A decimal number (see: [DBDecimal](api:SilverStripe\ORM\FieldType\DBDecimal)).
-- `'Enum'`: An enumeration of a set of strings (see: [DBEnum](api:SilverStripe\ORM\FieldType\DBEnum)).
-- `'HTMLText'`: A variable-length string of up to 2MB, designed to store HTML (see: [DBHTMLText](api:SilverStripe\ORM\FieldType\DBHTMLText)).
-- `'HTMLVarchar'`: A variable-length string of up to 255 characters, designed to store HTML (see: [DBHTMLVarchar](api:SilverStripe\ORM\FieldType\DBHTMLVarchar)).
-- `'Int'`: An integer field (see: [DBInt](api:SilverStripe\ORM\FieldType\DBInt)).
+- `'Double'`: A floating point number with double precision (see: [DBDouble](api:SilverStripe\ORM\FieldType\DBDouble)).
+- `'Enum'`: An enumeration of a set of strings that can store a single value (see: [DBEnum](api:SilverStripe\ORM\FieldType\DBEnum)).
+- `'Float'`: A floating point number (see: [DBFloat](api:SilverStripe\ORM\FieldType\DBFloat)).
+- `'Foreignkey'`: A special `Int` field used for foreign keys in `has_one` relationships (see: [DBForeignKey](api:SilverStripe\ORM\FieldType\DBForeignKey)).
+- `'HTMLFragment'`: A variable-length string of up to 2MB, designed to store HTML. Doesn't process [shortcodes](/developer_guides/extending/shortcodes/). (see: [DBHTMLText](api:SilverStripe\ORM\FieldType\DBHTMLText)).
+- `'HTMLText'`: A variable-length string of up to 2MB, designed to store HTML. Processes [shortcodes](/developer_guides/extending/shortcodes/). (see: [DBHTMLText](api:SilverStripe\ORM\FieldType\DBHTMLText)).
+- `'HTMLVarchar'`: A variable-length string of up to 255 characters, designed to store HTML. Can process [shortcodes](/developer_guides/extending/shortcodes/) with additional configuration. (see: [DBHTMLVarchar](api:SilverStripe\ORM\FieldType\DBHTMLVarchar)).
+- `'Int'`: A 32-bit signed integer field (see: [DBInt](api:SilverStripe\ORM\FieldType\DBInt)).
+- `'Locale'`: A field for storing locales (see: [DBLocale](api:SilverStripe\ORM\FieldType\DBLocale)).
+- `'Money'`: Similar to Currency, but with localisation support (see: [DBMoney](api:SilverStripe\ORM\FieldType\DBMoney)).
+- `'MultiEnum'`: An enumeration set of strings that can store multiple values (see: [DBMultiEnum](api:SilverStripe\ORM\FieldType\DBMultiEnum)).
 - `'Percentage'`: A decimal number between 0 and 1 that represents a percentage (see: [DBPercentage](api:SilverStripe\ORM\FieldType\DBPercentage)).
-- `'Datetime'`: A date / time field (see: [DBDatetime](api:SilverStripe\ORM\FieldType\DBDatetime)).
+- `'PolymorphicForeignKey'`: A special ForeignKey class that handles relations with arbitrary class types (see: [DBPolymorphicForeignKey](api:SilverStripe\ORM\FieldType\DBPolymorphicForeignKey)).
+- `'PrimaryKey'`: A special type Int field used for primary keys. (see: [DBPrimaryKey](api:SilverStripe\ORM\FieldType\DBPrimaryKey)).
 - `'Text'`: A variable-length string of up to 2MB, designed to store raw text (see: [DBText](api:SilverStripe\ORM\FieldType\DBText)).
 - `'Time'`: A time field (see: [DBTime](api:SilverStripe\ORM\FieldType\DBTime)).
 - `'Varchar'`: A variable-length string of up to 255 characters, designed to store raw text (see: [DBVarchar](api:SilverStripe\ORM\FieldType\DBVarchar)).
-
-See the [API documentation](api:SilverStripe\ORM\FieldType\DBField) for a full list of available Data Types. You can define your own [DBField](api:SilverStripe\ORM\FieldType\DBField) instances if required as well.
-
-## Default values
->>>>>>> d4be6d4f
+- `'Year'`: Represents a single year field (see: [DBYear](api:SilverStripe\ORM\FieldType\DBYear)).
+
+See the [API documentation](api:SilverStripe\ORM\FieldType) for a full list of available data types. You can define your own [`DBField`](api:SilverStripe\ORM\FieldType\DBField) instances if required as well.
+
+## Default values for new database columns {#default-values}
 
 One way to define default values for new records is to use the `$defaults` configuration property, which is described in default in [Dynamic Default Values](how_tos/dynamic_default_fields).
-That will only affect _new_ records, however. If you are adding a new field to an existing `DataObject` model, you may want to apply a default value for that field to _existing_ records as well.
-
-<<<<<<< HEAD
+That will only affect *new* records, however. If you are adding a new field to an existing `DataObject` model, you may want to apply a default value for that field to *existing* records as well.
+
 When adding a new `$db` field to a `DataObject`, you can specify a default value
 to be applied to all existing and new records when the column is added in the database
-for the first time. You do this by passing an argument for the default value in your 
-=======
-For complex default values for newly instantiated objects see [Dynamic Default Values](how_tos/dynamic_default_fields).
-For simple values you can make use of the `$defaults` array. For example:
-
-```php
-namespace App\Model;
-
-use SilverStripe\ORM\DataObject;
-
-class Car extends DataObject
-{
-    private static $db = [
-        'Wheels' => 'Int',
-        'Condition' => 'Enum(["New","Fair","Junk"])',
-    ];
-
-    private static $defaults = [
-        'Wheels' => 4,
-        'Condition' => 'New',
-    ];
-}
-```
-
-### Default values for new database columns
-
-When adding a new `$db` field to a DataObject you can specify a default value
-to be applied to all existing records when the column is added in the database
-for the first time. This will also be applied to any newly created objects
-going forward. You do this by passing an argument for the default value in your
->>>>>>> d4be6d4f
+for the first time. You do this by passing an argument for the default value in your
 `$db` items.
 
 For integer values, the default is the first parameter in the field specification.
@@ -153,21 +92,14 @@
 }
 ```
 
-<<<<<<< HEAD
 [info]
 `Enum` fields will use the first defined value as the default if you don't explicitly declare one. In the example above, the default value would be "New" if it hadn't been declared.
 [/info]
 
-## Formatting Output
+## Formatting output
 
 The data type does more than set up the correct database schema. They can also define methods and formatting helpers for
 output. You can manually create instances of a data type and pass it through to the template.
-=======
-## Formatting output
-
-The Data Type does more than setup the correct database schema. They can also define methods and formatting helpers for
-output. You can manually create instances of a Data Type and pass it through to the template.
->>>>>>> d4be6d4f
 
 In this case, we'll create a new method for our `Player` that returns the full name. By wrapping this in a [`DBVarchar`](api:SilverStripe\ORM\FieldType\DBVarchar)
 object we can control the formatting and it allows us to call methods defined from `Varchar` as `LimitCharacters`.
@@ -225,7 +157,7 @@
 $player->Age->value + 5;
 ```
 
-That doesn't apply to templates, where we can just treat all `DBField` instances as though they are primitives _or_ call methods on them:
+That doesn't apply to templates, where we can just treat all `DBField` instances as though they are primitives *or* call methods on them:
 
 ```ss
 <% with $player %>
@@ -235,6 +167,7 @@
     $Name.UpperCase
 <% end_with %>
 ```
+
 [/hint]
 
 On the most basic level, the `DBField` classes can be used for simple conversions from one value to another, e.g. to round a number.
@@ -248,7 +181,7 @@
 Of course that's much more verbose than using the equivalent built-in PHP [`round()`](https://www.php.net/manual/en/function.round.php) function. The power of [DBField](api:SilverStripe\ORM\FieldType\DBField) comes with its more sophisticated helpers, like showing the time difference to the current date:
 
 ```php
-use SilverStripe\ORM\FieldType\DBField;\
+use SilverStripe\ORM\FieldType\DBField;
 // returns "30 years ago"
 DBField::create_field('Date', '1982-01-01')->TimeDiff();
 ```
@@ -259,7 +192,7 @@
 context. Rather than manually returning objects from your custom functions. You can use the `$casting` configuration property. This casting only happens when you get the values in a template, so calling the method in your PHP code will always return the raw value.
 
 [hint]
-While these examples are using `DataObject` subclasses, you can use the `$casting` configuration property on _any_ `ViewableData` subclass.
+While these examples are using `DataObject` subclasses, you can use the `$casting` configuration property on *any* `ViewableData` subclass.
 [/hint]
 
 ```php
@@ -280,9 +213,8 @@
 }
 ```
 
-<<<<<<< HEAD
-Using this configuration, properties, fields, and methods on any Silverstripe CMS model can be type casted automatically in templates, by transforming its scalar value into an 
-instance of the [DBField](api:SilverStripe\ORM\FieldType\DBField) class, providing additional helpers. For example, a string can be cast as a [DBText](api:SilverStripe\ORM\FieldType\DBText) 
+Using this configuration, properties, fields, and methods on any Silverstripe CMS model can be type casted automatically in templates, by transforming its scalar value into an
+instance of the [`DBField`](api:SilverStripe\ORM\FieldType\DBField) class, providing additional helpers. For example, a string can be cast as a [`DBText`](api:SilverStripe\ORM\FieldType\DBText)
 type, which has a `FirstSentence()` method to retrieve the first sentence in a longer piece of text.
 
 As mentioned above, this leaves you free to use the raw values in your PHP code while giving you all of the helper methods of the `DBField` instances in your templates.
@@ -313,96 +245,28 @@
 
 ```php
 $player = Player::get()->byId(1);
-$player->getName(); // returns string
-$player->Name; // returns string
-$player->obj('Name'); // returns DBVarchar instance
-$player->obj('Name')->LimitCharacters(2); // returns string
-=======
-The properties on any Silverstripe CMS object can be type casted automatically, by transforming its scalar value into an
-instance of the [DBField](api:SilverStripe\ORM\FieldType\DBField) class, providing additional helpers. For example, a string can be cast as a [DBText](api:SilverStripe\ORM\FieldType\DBText)
-type, which has a `FirstSentence()` method to retrieve the first sentence in a longer piece of text.
-
-On the most basic level, the class can be used as simple conversion class from one value to another, e.g. to round a
-number.
-
-```php
-use SilverStripe\ORM\FieldType\DBField;
-// results in 1.23
-DBField::create_field('Double', 1.23456)->Round(2);
-```
-
-Of course that's much more verbose than the equivalent PHP call. The power of [DBField](api:SilverStripe\ORM\FieldType\DBField) comes with its more
-sophisticated helpers, like showing the time difference to the current date:
-
-```php
-use SilverStripe\ORM\FieldType\DBField;
-// shows "30 years ago"
-DBField::create_field('Date', '1982-01-01')->TimeDiff();
-```
-
-## Casting `ViewableData`
-
-Most objects in Silverstripe CMS extend from [ViewableData](api:SilverStripe\View\ViewableData), which means they know how to present themselves in a view
-context. Through a `$casting` array, arbitrary properties and getters can be casted:
-
-```php
-namespace App\Model;
-
-use SilverStripe\View\ViewableData;
-
-class MyObject extends ViewableData
-{
-    private static $casting = [
-        'MyDate' => 'Date',
-    ];
-
-    public function getMyDate()
-    {
-        return '1982-01-01';
-    }
-}
-```
-
-```php
-use App\Model\MyObject;
-
-$obj = MyObject::create();
 // returns string
-$obj->getMyDate();
+$player->getName();
 // returns string
-$obj->MyDate;
-// returns object
-$obj->obj('MyDate');
-// returns boolean
-$obj->obj('MyDate')->InPast();
->>>>>>> d4be6d4f
-```
-
-## Casting HTML text
-
-<<<<<<< HEAD
-The database field types [`DBHTMLVarchar`](api:SilverStripe\ORM\FieldType\DBHTMLVarchar)/[`DBHTMLText`](api:SilverStripe\ORM\FieldType\DBHTMLText) and [`DBVarchar`](api:SilverStripe\ORM\FieldType\DBVarchar)/[`DBText`](api:SilverStripe\ORM\FieldType\DBText) are exactly the same in 
+$player->Name;
+// returns DBVarchar instance
+$player->obj('Name');
+// returns string
+$player->obj('Name')->LimitCharacters(2);
+```
+
+The database field types [`DBHTMLVarchar`](api:SilverStripe\ORM\FieldType\DBHTMLVarchar)/[`DBHTMLText`](api:SilverStripe\ORM\FieldType\DBHTMLText) and [`DBVarchar`](api:SilverStripe\ORM\FieldType\DBVarchar)/[`DBText`](api:SilverStripe\ORM\FieldType\DBText) are exactly the same in
 the database. However, the template engine knows to escape the non-HTML variants automatically in templates,
 to prevent them from rendering HTML interpreted by browsers. This escaping prevents attacks like CSRF or XSS (see
 [security](../security)), which is important if these fields store user-provided data.
-=======
-The database field types [DBHTMLVarchar](api:SilverStripe\ORM\FieldType\DBHTMLVarchar)/[DBHTMLText](api:SilverStripe\ORM\FieldType\DBHTMLText) and [DBVarchar](api:SilverStripe\ORM\FieldType\DBVarchar)/[DBText](api:SilverStripe\ORM\FieldType\DBText) are exactly the same in
-the database.  However, the template engine knows to escape fields without the `HTML` prefix automatically in templates,
-to prevent them from rendering HTML interpreted by browsers. This escaping prevents attacks like CSRF or XSS (see
-"[security](../security)"), which is important if these fields store user-provided data.
->>>>>>> d4be6d4f
 
 See the [Template casting](/developer_guides/templates/casting) section for controlling casting in your templates.
 
 ## Overriding
 
-"Getters" and "Setters" are functions that help save fields to our [DataObject](api:SilverStripe\ORM\DataObject) instances. By default, the
+"Getter" and "setter" methods help save fields to our [`DataObject`](api:SilverStripe\ORM\DataObject) instances. By default, the
 methods `getField()` and `setField()` are used to set column data.  They save to the protected array, `$obj->record`.
-<<<<<<< HEAD
 We can override the default behavior by making a method called "`get<fieldname>()`" or "`set<fieldname>()`".
-=======
-We can overload the default behavior by making a function called "get`<fieldname>`" or "set`<fieldname>`".
->>>>>>> d4be6d4f
 
 The following example will use the result of `getCost()` instead of the `Cost` database column. We can refer to the
 database column using `getField()`.
@@ -435,15 +299,11 @@
 }
 ```
 
-<<<<<<< HEAD
 [hint]
 Note that in the example above we've used a PHPDoc comment to indicate that the `$Cost` property is a `float`, even though the database field type is `Int`. This is because the `getCost()` getter method will automatically be used when trying to access `Cost` as a property (i.e. `$product->Cost` will return the result of `$product->getCost()`).
 [/hint]
 
-## API Documentation
-=======
 ## API documentation
->>>>>>> d4be6d4f
 
 - [DataObject](api:SilverStripe\ORM\DataObject)
 - [DBField](api:SilverStripe\ORM\FieldType\DBField)