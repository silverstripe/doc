---
title: How to Create Lightweight Form
summary: Create a simple search form with Silverstripe CMS
iconBrand: wpforms
---

# How to create lightweight form

Out of the box, Silverstripe CMS provides a robust and reusable set of HTML markup for [FormField](api:SilverStripe\Forms\FormField), however this can
sometimes produce markup which is unnecessarily bloated.

<<<<<<< HEAD
For example, a basic search form. We want to use the [Form](api:SilverStripe\Forms\Form) API to handle the form but we may want to provide a 
totally custom template to meet our needs. To do this, we'll provide the class with a unique template through 
[`setTemplate()`](api:SilverStripe\Forms\Form::setTemplate()).

[info]
If you just want to change the template for a given form field instead, you can call [`setTemplate()`](api:SilverStripe\Forms\FormField::setTemplate()) on the individual field.
[/info]

**app/src/Page.php**
=======
For example, a basic search form. We want to use the [Form](api:SilverStripe\Forms\Form) API to handle the form but we may want to provide a
totally custom template to meet our needs. To do this, we'll provide the class with a unique template through
`setTemplate`.

```php
// app/src/PageType/SearchPage.php
namespace App\PageType;

use Page;
use SilverStripe\Forms\FieldList;
use SilverStripe\Forms\Form;
use SilverStripe\Forms\FormAction;
use SilverStripe\Forms\TextField;
>>>>>>> d4be6d4f

class SearchPage extends Page
{
    // ...

    public function SearchForm()
    {
        $fields = FieldList::create(
            TextField::create('q')
        );

<<<<<<< HEAD
    $form = new Form($this, __FUNCTION__, $fields, $actions);
    $form->setTemplate('SearchForm');
=======
        $actions = FieldList::create(
            FormAction::create('doSearch', 'Search')
        );
>>>>>>> d4be6d4f

        $form = Form::create($this, 'SearchForm', $fields, $actions);
        $form->setTemplate('SearchForm');

        return $form;
    }
}
```

<<<<<<< HEAD
**app/templates/Includes/SearchForm.ss**

=======
>>>>>>> d4be6d4f
```ss
<%-- app/templates/Includes/SearchForm.ss --%>
<form $FormAttributes>
    <fieldset>
        $Fields.dataFieldByName(q)
    </fieldset>

    <div class="Actions">
        <% loop $Actions %>$Field<% end_loop %>
    </div>
</form>
```

`SearchForm.ss` will be executed within the scope of the `Form` object so has access to any of the methods and
properties on [Form](api:SilverStripe\Forms\Form) such as `$Fields` and `$Actions`.

[notice]
To understand more about Scope or the syntax for custom templates, read the [Templates](../../templates) guide.
[/notice]<|MERGE_RESOLUTION|>--- conflicted
+++ resolved
@@ -9,20 +9,13 @@
 Out of the box, Silverstripe CMS provides a robust and reusable set of HTML markup for [FormField](api:SilverStripe\Forms\FormField), however this can
 sometimes produce markup which is unnecessarily bloated.
 
-<<<<<<< HEAD
-For example, a basic search form. We want to use the [Form](api:SilverStripe\Forms\Form) API to handle the form but we may want to provide a 
-totally custom template to meet our needs. To do this, we'll provide the class with a unique template through 
+For example, a basic search form. We want to use the [Form](api:SilverStripe\Forms\Form) API to handle the form but we may want to provide a
+totally custom template to meet our needs. To do this, we'll provide the class with a unique template through
 [`setTemplate()`](api:SilverStripe\Forms\Form::setTemplate()).
 
 [info]
 If you just want to change the template for a given form field instead, you can call [`setTemplate()`](api:SilverStripe\Forms\FormField::setTemplate()) on the individual field.
 [/info]
-
-**app/src/Page.php**
-=======
-For example, a basic search form. We want to use the [Form](api:SilverStripe\Forms\Form) API to handle the form but we may want to provide a
-totally custom template to meet our needs. To do this, we'll provide the class with a unique template through
-`setTemplate`.
 
 ```php
 // app/src/PageType/SearchPage.php
@@ -33,7 +26,6 @@
 use SilverStripe\Forms\Form;
 use SilverStripe\Forms\FormAction;
 use SilverStripe\Forms\TextField;
->>>>>>> d4be6d4f
 
 class SearchPage extends Page
 {
@@ -44,17 +36,11 @@
         $fields = FieldList::create(
             TextField::create('q')
         );
-
-<<<<<<< HEAD
-    $form = new Form($this, __FUNCTION__, $fields, $actions);
-    $form->setTemplate('SearchForm');
-=======
         $actions = FieldList::create(
             FormAction::create('doSearch', 'Search')
         );
->>>>>>> d4be6d4f
 
-        $form = Form::create($this, 'SearchForm', $fields, $actions);
+        $form = Form::create($this, __FUNCTION__, $fields, $actions);
         $form->setTemplate('SearchForm');
 
         return $form;
@@ -62,11 +48,6 @@
 }
 ```
 
-<<<<<<< HEAD
-**app/templates/Includes/SearchForm.ss**
-
-=======
->>>>>>> d4be6d4f
 ```ss
 <%-- app/templates/Includes/SearchForm.ss --%>
 <form $FormAttributes>
