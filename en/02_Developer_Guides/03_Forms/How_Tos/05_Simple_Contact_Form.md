---
title: Simple contact form
summary: Create a form that submits a message via email
iconBrand: wpforms
---

# How to make a simple contact form

In this how-to, we'll explain how to set up a specific page type
holding a contact form, which submits a message via email.
Let's start by defining a new `ContactPage` page type:

```php
<<<<<<< HEAD
use Page;

class ContactPage extends Page 
{
=======
namespace App\PageType;

use Page;

class ContactPage extends Page
{
    // ...
>>>>>>> d4be6d4f
}
```

```php
namespace App\PageType;

use PageController;
use SilverStripe\Forms\EmailField;
use SilverStripe\Forms\FieldList;
use SilverStripe\Forms\Form;
use SilverStripe\Forms\FormAction;
use SilverStripe\Forms\TextField;
use SilverStripe\Forms\TextareaField;
<<<<<<< HEAD
use SilverStripe\Forms\FormAction;
use SilverStripe\Forms\Form;
use PageController;

class ContactPageController extends PageController 
{
    private static $allowed_actions = ['Form'];

    public function Form() 
    { 
        $fields = new FieldList( 
            new TextField('Name'), 
            new EmailField('Email'), 
            new TextareaField('Message')
        ); 
        $actions = new FieldList( 
            new FormAction('submit', 'Submit') 
        ); 
        return new Form($this, 'Form', $fields, $actions); 
=======

class ContactPageController extends PageController
{
    private static $allowed_actions = [
        'getForm',
    ];

    private static $url_handlers = [
        'Form' => 'getForm',
    ];

    public function getForm()
    {
        $fields = FieldList::create(
            TextField::create('Name'),
            EmailField::create('Email'),
            TextareaField::create('Message')
        );
        $actions = FieldList::create(
            FormAction::create('submit', 'Submit')
        );
        return Form::create($this, 'Form', $fields, $actions);
>>>>>>> d4be6d4f
    }
}
```

To create a form, we instantiate a `Form` object on a function on our page controller. We'll call this function `Form()`. You're free to choose this name, but it's standard practice to name the function `Form()` if there's only a single form on the page.

There's quite a bit in this function, so we'll step through one piece at a time.

```php
use SilverStripe\Forms\EmailField;
use SilverStripe\Forms\FieldList;
use SilverStripe\Forms\TextField;
use SilverStripe\Forms\TextareaField;

$fields = FieldList::create(
    TextField::create('Name'),
    EmailField::create('Email'),
    TextareaField::create('Message')
);
```

First we create all the fields we want in the contact form, and put them inside a FieldList. You can find a list of form fields available on the [FormField](api:SilverStripe\Forms\FormField) page.

```php
$actions = FieldList(
    FormAction::create('submit', 'Submit')
);
```

We then create a [FieldList](api:SilverStripe\Forms\FieldList) of the form actions, or the buttons that submit the form. Here we add a single form action, with the name 'submit', and the label 'Submit'. We'll use the name of the form action later.

```php
return Form::create($this, 'Form', $fields, $actions);
```

Finally we create the `Form` object and return it. The first argument is the controller that the form is on – this is almost always $this. The second argument is the name of the form – this has to be the same as the name of the function that creates the form, so we've used 'Form'. The third and fourth arguments are the fields and actions we created earlier.

To show the form on the page, we need to render it in our template. We do this by appending $ to the name of the form – so for the form we just created we need to add $Form. Add $Form to the themes/currenttheme/Layout/Page.ss template, below $Content.

The reason it's standard practice to name the form function 'Form' is so that we don't have to create a separate template for each page with a form. By adding $Form to the generic Page.ss template, all pages with a form named 'Form' will have their forms shown.

If you now create a ContactPage in the CMS (making sure you have rebuilt the database and flushed the templates /dev/build?flush=all) and visit the page, you will now see a contact form.

![a form with three text fields ("name", "email", and "message") and a submit button](../../../_images/howto_contactForm.jpg)

Now that we have a contact form, we need some way of collecting the data submitted. We do this by creating a function on the controller with the same name as the form action. In this case, we create the function 'submit' on the ContactPage_Controller class.

```php
namespace App\PageType;

use PageController;
use SilverStripe\Control\Email\Email;

class ContactPageController extends PageController
{
    private static $allowed_actions = [
        'getForm',
    ];

    private static $url_handlers = [
        'Form' => 'getForm',
    ];

    public function getForm()
    {
        // ...
    }

    public function submit($data, $form)
    {
        $email = Email::create();

        $email->setTo('test@example.com');
        $email->setFrom($data['Email']);
        $email->setSubject("Contact Message from {$data["Name"]}");

        $messageBody = "
            <p><strong>Name:</strong> {$data['Name']}</p>
            <p><strong>Message:</strong> {$data['Message']}</p>
        ";
        $email->setBody($messageBody);
        $email->send();

        return [
            'Content' => '<p>Thank you for your feedback.</p>',
            'Form' => '',
        ];
    }
}
```

[hint]
<<<<<<< HEAD
Caution: This form is prone to abuse by spammers,
since it doesn't enforce rate limitation and doesn't implement any checks for bots.
We recommend to use a validation service like the ["recaptcha" module](https://github.com/silverstripe/silverstripe-spamprotection)
for better security.
=======
 Caution: This form is prone to abuse by spammers,
 since it doesn't enforce a rate limitation, or checks for bots.
 We recommend to use a validation service like the ["recaptcha" module](https://www.silverstripe.org/spam-protection-module)
 for better security.
>>>>>>> d4be6d4f
[/hint]

Any function that receives a form submission takes two arguments: the data passed to the form as an indexed array, and the form itself. In order to extract the data, you can either use functions on the form object to get the fields and query their values, or just use the raw data in the array. In the example above, we used the array, as it's the easiest way to get data without requiring the form fields to perform any special transformations.

This data is used to create an email, which you then send to the address you choose.

The final thing we do is return a 'thank you for your feedback' message to the user. To do this we override some of the methods called in the template by returning an array. We return the HTML content we want rendered instead of the usual CMS-entered content, and we return false for Form, as we don't want the form to render.

## How to add form validation

All forms have some basic validation built in – email fields will only let the user enter email addresses, number fields will only accept numbers, and so on. Sometimes you need more complicated validation, so you can define your own validation by extending the Validator class.

The framework comes with a predefined validator called [RequiredFields](api:SilverStripe\Forms\RequiredFields), which performs the common task of making sure particular fields are filled out. Below is the code to add validation to a contact form:

```php
namespace App\PageType;

use PageController;
use SilverStripe\Forms\Form;
use SilverStripe\Forms\RequiredFields;

class ContactPageController extends PageController
{
    // ...

    public function getForm()
    {
        // ...
        $validator = RequiredFields::create('Name', 'Message');
        return Form::create($this, 'Form', $fields, $actions, $validator);
    }
}
```

We've created a RequiredFields object, passing the name of the fields we want to be required. The validator we have created is then passed as the fifth argument of the form constructor. If we now try to submit the form without filling out the required fields, JavaScript validation will kick in, and the user will be presented with a message about the missing fields. If the user has JavaScript disabled, PHP validation will kick in when the form is submitted, and the user will be redirected back to the Form with messages about their missing fields.<|MERGE_RESOLUTION|>--- conflicted
+++ resolved
@@ -11,12 +11,6 @@
 Let's start by defining a new `ContactPage` page type:
 
 ```php
-<<<<<<< HEAD
-use Page;
-
-class ContactPage extends Page 
-{
-=======
 namespace App\PageType;
 
 use Page;
@@ -24,7 +18,6 @@
 class ContactPage extends Page
 {
     // ...
->>>>>>> d4be6d4f
 }
 ```
 
@@ -37,51 +30,24 @@
 use SilverStripe\Forms\Form;
 use SilverStripe\Forms\FormAction;
 use SilverStripe\Forms\TextField;
-use SilverStripe\Forms\TextareaField;
-<<<<<<< HEAD
-use SilverStripe\Forms\FormAction;
-use SilverStripe\Forms\Form;
-use PageController;
 
-class ContactPageController extends PageController 
+class ContactPageController extends PageController
 {
     private static $allowed_actions = ['Form'];
 
-    public function Form() 
-    { 
-        $fields = new FieldList( 
-            new TextField('Name'), 
-            new EmailField('Email'), 
-            new TextareaField('Message')
-        ); 
-        $actions = new FieldList( 
-            new FormAction('submit', 'Submit') 
-        ); 
-        return new Form($this, 'Form', $fields, $actions); 
-=======
-
-class ContactPageController extends PageController
-{
-    private static $allowed_actions = [
-        'getForm',
-    ];
-
-    private static $url_handlers = [
-        'Form' => 'getForm',
-    ];
-
-    public function getForm()
+    public function Form()
     {
         $fields = FieldList::create(
             TextField::create('Name'),
             EmailField::create('Email'),
-            TextareaField::create('Message')
+            extareaField::create('Message')
         );
+
         $actions = FieldList::create(
             FormAction::create('submit', 'Submit')
         );
+
         return Form::create($this, 'Form', $fields, $actions);
->>>>>>> d4be6d4f
     }
 }
 ```
@@ -91,11 +57,6 @@
 There's quite a bit in this function, so we'll step through one piece at a time.
 
 ```php
-use SilverStripe\Forms\EmailField;
-use SilverStripe\Forms\FieldList;
-use SilverStripe\Forms\TextField;
-use SilverStripe\Forms\TextareaField;
-
 $fields = FieldList::create(
     TextField::create('Name'),
     EmailField::create('Email'),
@@ -174,17 +135,10 @@
 ```
 
 [hint]
-<<<<<<< HEAD
 Caution: This form is prone to abuse by spammers,
 since it doesn't enforce rate limitation and doesn't implement any checks for bots.
 We recommend to use a validation service like the ["recaptcha" module](https://github.com/silverstripe/silverstripe-spamprotection)
 for better security.
-=======
- Caution: This form is prone to abuse by spammers,
- since it doesn't enforce a rate limitation, or checks for bots.
- We recommend to use a validation service like the ["recaptcha" module](https://www.silverstripe.org/spam-protection-module)
- for better security.
->>>>>>> d4be6d4f
 [/hint]
 
 Any function that receives a form submission takes two arguments: the data passed to the form as an indexed array, and the form itself. In order to extract the data, you can either use functions on the form object to get the fields and query their values, or just use the raw data in the array. In the example above, we used the array, as it's the easiest way to get data without requiring the form fields to perform any special transformations.
