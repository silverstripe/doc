---
title: Introduction to Forms
summary: An introduction to creating a Form instance and handling submissions.
iconBrand: wpforms
---

# Forms

The HTML `Form` is the most used way to interact with a user. Silverstripe CMS provides classes to generate forms through
the [Form](api:SilverStripe\Forms\Form) class, [FormField](api:SilverStripe\Forms\FormField) instances to capture data and submissions through [FormAction](api:SilverStripe\Forms\FormAction).

<<<<<<< HEAD
## Creating a Form
=======
[notice]
See the [Introduction to frontend forms](https://www.silverstripe.org/learn/lessons/v4/introduction-to-frontend-forms-1) lesson for a step by step process of creating a `Form`
[/notice]

## Creating a form
>>>>>>> d4be6d4f

Creating a [Form](api:SilverStripe\Forms\Form) has the following signature.

```php
use SilverStripe\Forms\Form;

$form = Form::create(
<<<<<<< HEAD
    $controller, // the Controller to render this form on 
    $name, // name of the method that returns this form on the controller
    FieldList $fields, // list of FormField instances 
    FieldList $actions, // list of FormAction instances
    Validator $validator // optional use of Validator object
=======
    // the Controller to render this form on
    $controller,
    // name of the method that returns this form on the controller
    $name,
    // FieldList of FormField instances
    $fields,
    // FieldList of FormAction instances
    $actions,
    // optional use of Validator object
    $validator
>>>>>>> d4be6d4f
);
```

In practice, this looks like:

```php
// app/src/PageType/MyFormPageController.php
namespace App\PageType;

use PageController;
use SilverStripe\Forms\FieldList;
use SilverStripe\Forms\Form;
use SilverStripe\Forms\FormAction;
use SilverStripe\Forms\RequiredFields;
use SilverStripe\Forms\TextField;

class MyFormPageController extends PageController
{
    private static $allowed_actions = [
        'getHelloForm',
    ];

    private static $url_handlers = [
        'HelloForm' => 'getHelloForm',
    ];

    public function getHelloForm()
    {
        $fields = FieldList::create(
            TextField::create('Name', 'Your Name')
        );

        $actions = FieldList::create(
            FormAction::create('doSayHello')->setTitle('Say hello')
        );

        $required = RequiredFields::create('Name');

<<<<<<< HEAD
        $form = Form::create($this, __FUNCTION__, $fields, $actions, $required);
=======
        $form = Form::create($this, 'HelloForm', $fields, $actions, $required);
>>>>>>> d4be6d4f

        return $form;
    }

    public function doSayHello($data, Form $form)
    {
        $form->sessionMessage('Hello ' . $data['Name'], 'success');

        return $this->redirectBack();
    }
}
```

```ss
<%-- app/templates/App/PageType/MyFormPage.ss --%>
$HelloForm
```

[info]
<<<<<<< HEAD
The examples above use `FormField::create()` instead of the  `new` operator (`new FormField()`). This is best practice,
as it allows you to use [dependency injection](/developer_guides/extending/injector/) to replace the actual class being used at runtime.

As an extra incentive, it also allows you to chain operations like `setTitle()` without assigning the field instance to a temporary
=======
The examples above use `FormField::create()` instead of the  `new` operator (`new FormField()`). These are functionally
equivalent, but allows PHP to chain operations like `setTitle()` without assigning the field instance to a temporary
>>>>>>> d4be6d4f
variable.
[/info]

When constructing the `Form` instance (`new Form($controller, $name)`) both controller and name are required. The
`$controller` and `$name` are used to allow Silverstripe CMS to calculate the origin of the `Form object`. When a user
submits the `HelloForm` from your `contact-us` page the form submission will go to `contact-us/HelloForm` before any of
the [FormAction](api:SilverStripe\Forms\FormAction). The URL is known as the `$controller` instance will know the 'contact-us' link and we provide
`HelloForm` as the `$name` of the form. `$name` **needs** to match the method name.

<<<<<<< HEAD
Because the `HelloForm()` method will be the location the user is taken to when submitting the form, it needs to be handled like any other
controller action. To grant it access through URLs, we add it to the `$allowed_actions` array.

```php
private static $allowed_actions = [
    'HelloForm'
];
```

See [URL Handlers](/developer_guides/controllers/routing/#url-handlers) for more information about handling controller actions.

[notice]
Form actions (`doSayHello()`), on the other hand, should _not_ be included in `$allowed_actions`; these are handled
=======
If you want to comply with PSR12, you may want to call your method `getHelloForm` (instead of just `HelloForm`) - in that case, make sure you
add the appropriate `$url_handlers` configuration per below.

Because the `getHelloForm()` method will be the location the user is taken to, it needs to be handled like any other
controller action. To grant it access through URLs, we add it to the `$allowed_actions` array.

```php
namespace App\PageType;

use PageController;

class MyFormPageController extends PageController
{
    private static $allowed_actions = [
        'getHelloForm',
    ];

    private static $url_handlers = [
        'HelloForm' => 'getHelloForm',
    ];

    // ...
}
```

See [routing documentation](/developer_guides/controllers/routing/) for more information about `$allowed_actions` and `$url_handlers`.

[notice]
Form actions (`doSayHello`), on the other hand, should *not* be included in `$allowed_actions`; these are handled
>>>>>>> d4be6d4f
separately through [Form::httpSubmission()](api:SilverStripe\Forms\Form::httpSubmission()).
[/notice]

## Adding formFields

Fields in a [Form](api:SilverStripe\Forms\Form) are represented as a single [FieldList](api:SilverStripe\Forms\FieldList) instance containing subclasses of [FormField](api:SilverStripe\Forms\FormField).
Some common examples are [TextField](api:SilverStripe\Forms\TextField) or [DropdownField](api:SilverStripe\Forms\DropdownField).

```php
use SilverStripe\Forms\TextField;
<<<<<<< HEAD
=======

>>>>>>> d4be6d4f
TextField::create($name, $title, $value);
```

[info]
A list of the common FormField subclasses is available on the [Common Subclasses](field_types/common_subclasses/) page.
[/info]

The fields are added to the [FieldList](api:SilverStripe\Forms\FieldList) `fields` property on the `Form` and can be modified at up to the point the
`Form` is rendered.

```php
use SilverStripe\Forms\EmailField;
use SilverStripe\Forms\FieldList;
use SilverStripe\Forms\Form;
use SilverStripe\Forms\TextField;

$fields = FieldList::create(
    TextField::create('Name'),
    EmailField::create('Email')
);

$form = Form::create($controller, 'MethodName', $fields, ...);

// or use `setFields`
$form->setFields($fields);

// to fetch the current fields..
$fields = $form->getFields();
```

A field can be appended to the [FieldList](api:SilverStripe\Forms\FieldList).

```php
use SilverStripe\Forms\Tab;
use SilverStripe\Forms\TextField;

$fields = $form->Fields();

// add a field
$fields->push(TextField::create(/* ... */));

// insert a field before another one
$fields->insertBefore('Email', TextField::create(/* ... */));

// insert a field after another one
$fields->insertAfter('Name', TextField::create(/* ... */));

// insert a tab before the main content tab (used to position tabs in the CMS)
$fields->insertBefore('Main', Tab::create(/* ... */));
// Note: you need to create and position the new tab prior to adding fields via addFieldToTab()
```

Fields can be fetched after they have been added in.

```php
$email = $form->Fields()->dataFieldByName('Email');
$email->setTitle('Your Email Address');
```

Fields can be removed from the form.

```php
$form->getFields()->removeByName('Email');
```

[alert]
Forms can be tabbed (such as the CMS interface). In these cases, there are additional functions such as `addFieldToTab`
and `removeFieldByTab` to ensure the fields are on the correct interface. See [Tabbed Forms](tabbed_forms) for more
information on the CMS interface.
[/alert]

## Modifying formFields

Each [FormField](api:SilverStripe\Forms\FormField) subclass has a number of methods you can call on it to customise its' behavior or HTML markup. The
default `FormField` object has several methods for doing common operations.

[notice]
Most of the `set` operations will return the object back so methods can be chained.
[/notice]

```php
use SilverStripe\Forms\TextField;

$field = TextField::create(/* ... */)
    ->setMaxLength(100)
    ->setAttribute('placeholder', 'Enter a value..')
    ->setTitle('');
```

### Custom templates

The [Form](api:SilverStripe\Forms\Form) HTML markup and each of the [FormField](api:SilverStripe\Forms\FormField) instances are rendered into templates. You can provide custom
templates by using the `setTemplate` method on either the `Form` or `FormField`. For more details on providing custom
templates see [Form Templates](form_templates)

```php
namespace App\PageType;

use PageController;
use SilverStripe\Forms\Form;
use SilverStripe\Forms\TextField;

class MyFormPageController extends PageController
{
    private static $allowed_actions = [
        'getMyForm',
    ];

    private static $url_handlers = [
        'MyForm' => 'getMyForm',
    ];

    public function getMyForm()
    {
        $field = TextField::create(/* ... */);
        $field->setTemplate('CustomTextField');
        $field->setFieldHolderTemplate('CustomTextField_Holder');

        $form = Form::create(/* ... */);
        $form->setTemplate('CustomForm');

        return $form;
    }
}
```

## Adding formActions

[FormAction](api:SilverStripe\Forms\FormAction) objects are displayed at the bottom of the `Form` in the form of a `button` or `input` tag. When a
user presses the button, the form is submitted to the corresponding method.

```php
use SilverStripe\Forms\FormAction;

FormAction::create($action, $title);
```

As with [FormField](api:SilverStripe\Forms\FormField), the actions for a `Form` are stored within a [FieldList](api:SilverStripe\Forms\FieldList) instance in the `actions` property
on the form.

```php
namespace App\PageType;

use PageController;
use SilverStripe\Forms\FieldList;
use SilverStripe\Forms\Form;
use SilverStripe\Forms\FormAction;

class MyFormPageController extends PageController
{
    private static $allowed_actions = [
        'getMyForm',
    ];

    private static $url_handlers = [
        'MyForm' => 'getMyForm',
    ];

    public function getMyForm()
    {
        $fields = FieldList::create(/* .. */);

        $actions = FieldList::create(
            FormAction::create('doSubmitForm', 'Submit')
        );

        $form = Form::create($controller, 'MyForm', $fields, $actions);

        // Get the actions
        $actions = $form->Actions();

        // As actions is a FieldList, push, insertBefore, removeByName and other
        // methods described for `Fields` also work for actions.

        $actions->push(
            FormAction::create('doSecondaryFormAction', 'Another Button')
        );

        $actions->removeByName('doSubmitForm');
        $form->setActions($actions);

        return $form
    }

    public function doSubmitForm($data, $form)
    {
        // ...
    }

    public function doSecondaryFormAction($data, $form)
    {
        // ...
    }
}
```

The first `$action` argument for creating a `FormAction` is the name of the method to invoke when submitting the form
with the particular button. In the previous example, clicking the 'Another Button' would invoke the
`doSecondaryFormAction` method. This action can be defined (in order) on either:

- One of the `FormField` instances.
- The `Form` instance.
- The `Controller` instance.

[notice]
If the `$action` method cannot be found on any of those or is marked as `private` or `protected`, an error will be
thrown.
[/notice]

The `$action` method takes two arguments:

- `$data` an array containing the values of the form mapped from `$name => $value`
- `$form` the submitted [Form](api:SilverStripe\Forms\Form) instance.

```php
namespace App\PageType;

use PageController;
use SilverStripe\Forms\EmailField;
use SilverStripe\Forms\FieldList;
use SilverStripe\Forms\Form;
use SilverStripe\Forms\FormAction;
use SilverStripe\Forms\TextField;

class MyFormPageController extends PageController
{
    private static $allowed_actions = [
        'getMyForm',
    ];

    private static $url_handlers = [
        'MyForm' => 'getMyForm',
    ];

    public function getMyForm()
    {
        $fields = FieldList::create(
            TextField::create('Name'),
            EmailField::create('Email')
        );

        $actions = FieldList::create(
            FormAction::create('doSubmitForm', 'Submit')
        );

        $form = Form::create($controller, 'MyForm', $fields, $actions);

        return $form
    }

    public function doSubmitForm($data, $form)
    {
        // Submitted data is available as a map.
        echo $data['Name'];
        echo $data['Email'];

        // You can also fetch the value from the field.
        echo $form->Fields()->dataFieldByName('Email')->Value();

        // Using the Form instance you can get / set status such as error messages.
        $form->sessionMessage('Successful!', 'good');

        // After dealing with the data you can redirect the user back.
        return $this->redirectBack();
    }
}
```

See [how_tos/handle_nested_data](How to: Handle nested form data) for more advanced use cases.

## Validation

Form validation is handled by the [Validator](api:SilverStripe\Forms\Validator) class and the `validator` property on the `Form` object. The validator
is provided with a name of each of the [FormField](api:SilverStripe\Forms\FormField)s to validate and each `FormField` instance is responsible for
validating its' own data value.

For more information, see the [Form Validation](validation) documentation.

```php
namespace App\PageType;

use PageController;
use SilverStripe\Forms\Form;
use SilverStripe\Forms\RequiredFields;

class MyFormPageController extends PageController
{
    // ...

    public function getMyForm()
    {
        // ...

        $validator = RequiredFields::create([
            'Name',
            'Email',
        ]);

        $form = Form::create($this, 'MyForm', $fields, $actions, $validator);

        return $form;
    }
}
```

## Related lessons

- [Introduction to frontend forms](https://www.silverstripe.org/learn/lessons/v4/introduction-to-frontend-forms-1)

## API documentation

- [Form](api:SilverStripe\Forms\Form)
- [FormField](api:SilverStripe\Forms\FormField)
- [FieldList](api:SilverStripe\Forms\FieldList)
- [FormAction](api:SilverStripe\Forms\FormAction)<|MERGE_RESOLUTION|>--- conflicted
+++ resolved
@@ -9,15 +9,7 @@
 The HTML `Form` is the most used way to interact with a user. Silverstripe CMS provides classes to generate forms through
 the [Form](api:SilverStripe\Forms\Form) class, [FormField](api:SilverStripe\Forms\FormField) instances to capture data and submissions through [FormAction](api:SilverStripe\Forms\FormAction).
 
-<<<<<<< HEAD
-## Creating a Form
-=======
-[notice]
-See the [Introduction to frontend forms](https://www.silverstripe.org/learn/lessons/v4/introduction-to-frontend-forms-1) lesson for a step by step process of creating a `Form`
-[/notice]
-
 ## Creating a form
->>>>>>> d4be6d4f
 
 Creating a [Form](api:SilverStripe\Forms\Form) has the following signature.
 
@@ -25,13 +17,6 @@
 use SilverStripe\Forms\Form;
 
 $form = Form::create(
-<<<<<<< HEAD
-    $controller, // the Controller to render this form on 
-    $name, // name of the method that returns this form on the controller
-    FieldList $fields, // list of FormField instances 
-    FieldList $actions, // list of FormAction instances
-    Validator $validator // optional use of Validator object
-=======
     // the Controller to render this form on
     $controller,
     // name of the method that returns this form on the controller
@@ -42,7 +27,6 @@
     $actions,
     // optional use of Validator object
     $validator
->>>>>>> d4be6d4f
 );
 ```
 
@@ -81,11 +65,7 @@
 
         $required = RequiredFields::create('Name');
 
-<<<<<<< HEAD
-        $form = Form::create($this, __FUNCTION__, $fields, $actions, $required);
-=======
         $form = Form::create($this, 'HelloForm', $fields, $actions, $required);
->>>>>>> d4be6d4f
 
         return $form;
     }
@@ -105,43 +85,23 @@
 ```
 
 [info]
-<<<<<<< HEAD
 The examples above use `FormField::create()` instead of the  `new` operator (`new FormField()`). This is best practice,
 as it allows you to use [dependency injection](/developer_guides/extending/injector/) to replace the actual class being used at runtime.
 
 As an extra incentive, it also allows you to chain operations like `setTitle()` without assigning the field instance to a temporary
-=======
-The examples above use `FormField::create()` instead of the  `new` operator (`new FormField()`). These are functionally
-equivalent, but allows PHP to chain operations like `setTitle()` without assigning the field instance to a temporary
->>>>>>> d4be6d4f
 variable.
 [/info]
 
-When constructing the `Form` instance (`new Form($controller, $name)`) both controller and name are required. The
+When constructing the `Form` instance (`Form::create($controller, $name)`) both controller and name are required. The
 `$controller` and `$name` are used to allow Silverstripe CMS to calculate the origin of the `Form object`. When a user
 submits the `HelloForm` from your `contact-us` page the form submission will go to `contact-us/HelloForm` before any of
 the [FormAction](api:SilverStripe\Forms\FormAction). The URL is known as the `$controller` instance will know the 'contact-us' link and we provide
 `HelloForm` as the `$name` of the form. `$name` **needs** to match the method name.
 
-<<<<<<< HEAD
-Because the `HelloForm()` method will be the location the user is taken to when submitting the form, it needs to be handled like any other
-controller action. To grant it access through URLs, we add it to the `$allowed_actions` array.
-
-```php
-private static $allowed_actions = [
-    'HelloForm'
-];
-```
-
-See [URL Handlers](/developer_guides/controllers/routing/#url-handlers) for more information about handling controller actions.
-
-[notice]
-Form actions (`doSayHello()`), on the other hand, should _not_ be included in `$allowed_actions`; these are handled
-=======
 If you want to comply with PSR12, you may want to call your method `getHelloForm` (instead of just `HelloForm`) - in that case, make sure you
 add the appropriate `$url_handlers` configuration per below.
 
-Because the `getHelloForm()` method will be the location the user is taken to, it needs to be handled like any other
+Because the `getHelloForm()` method will be the location the user is taken to when submitting the form, it needs to be handled like any other
 controller action. To grant it access through URLs, we add it to the `$allowed_actions` array.
 
 ```php
@@ -163,11 +123,10 @@
 }
 ```
 
-See [routing documentation](/developer_guides/controllers/routing/) for more information about `$allowed_actions` and `$url_handlers`.
+See [URL Handlers](/developer_guides/controllers/routing/#url-handlers) for more information about handling controller actions.
 
 [notice]
-Form actions (`doSayHello`), on the other hand, should *not* be included in `$allowed_actions`; these are handled
->>>>>>> d4be6d4f
+Form actions (`doSayHello()`), on the other hand, should *not* be included in `$allowed_actions`; these are handled
 separately through [Form::httpSubmission()](api:SilverStripe\Forms\Form::httpSubmission()).
 [/notice]
 
@@ -178,10 +137,6 @@
 
 ```php
 use SilverStripe\Forms\TextField;
-<<<<<<< HEAD
-=======
-
->>>>>>> d4be6d4f
 TextField::create($name, $title, $value);
 ```
 
