--- conflicted
+++ resolved
@@ -25,7 +25,6 @@
 you want to create a `MyCustomFormTemplate` copy the contents of `Form.ss` to a `MyCustomFormTemplate.ss` file and
 modify as you need.
 
-<<<<<<< HEAD
 *The default Form.ss can be found at `/vendor/silverstripe/framework/templates/SilverStripe/Forms/Includes/Form.ss`*
 [/notice]
 
@@ -36,18 +35,6 @@
 [alert]
 While you can override all templates using normal view inheritance (i.e.defining a `Form.ss`) other modules may rely on
 the core template structure. It is recommended to use `setTemplate` and unique templates for specific forms.
-=======
-*The default `Form.ss` can be found in `vendor/silverstripe/framework/templates/SilverStripe/Forms/Includes/`*
-[/notice]
-
-By default, Form and Fields follow the Silverstripe CMS template convention and are rendered into templates of the same
-class name (i.e. `EmailField` will attempt to render into `EmailField.ss` and if that isn't found, `TextField.ss` or
-finally `FormField.ss`).
-
-[alert]
-While you can override all templates using normal view inheritance (i.e. defining a `Form.ss`) other modules may rely on
-the core template structure. It is recommended to use `setTemplate()` and unique templates for specific forms.
->>>>>>> d4be6d4f
 [/alert]
 
 For [`FormField`](api:SilverStripe\Forms\FormField) instances, there are several other templates that are used on top of the main `setTemplate()`.
@@ -57,13 +44,7 @@
 
 // Sets the template for the <input> tag. i.e.'<input $AttributesHTML />'
 $field->setTemplate('CustomTextField');
-<<<<<<< HEAD
 
-=======
-// Sets the template for the <input> tag. i.e. '<input $AttributesHTML />'
-
-$field->setFieldHolderTemplate('CustomTextField_Holder');
->>>>>>> d4be6d4f
 // Sets the template for the wrapper around the text field. i.e.
 //    '<div class="text">'
 //
