--- conflicted
+++ resolved
@@ -153,11 +153,7 @@
 Also be aware the target of a relationship must be defined before it is referenced, for example the `hurricanes` team must appear in the fixture file before the line `Team: =>App\Test\Team.hurricanes`.
 [/hint]
 
-<<<<<<< HEAD
-This style of relationship declaration can be used for any type of relationship (i.e.`has_one`, `has_many`, `many_many`).
-=======
 This style of relationship declaration can be used for any type of relationship (i.e. `has_one`, `has_many`, `many_many`).
->>>>>>> d4be6d4f
 
 We can also declare the relationships conversely. Another way we could write the previous example is:
 
