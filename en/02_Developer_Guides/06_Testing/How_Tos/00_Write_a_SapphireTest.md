--- conflicted
+++ resolved
@@ -86,13 +86,8 @@
 database and discarded at the end of the test.
 
 [notice]
-<<<<<<< HEAD
-The `fixture_file` property can be path to a file, or an array of strings pointing to many files. The path must be 
+The `fixture_file` property can be path to a file, or an array of strings pointing to many files. The path must be
 absolute from your project root folder.
-=======
-The `fixture_file` property can be path to a file, or an array of strings pointing to many files. The path must be
-absolute from your website's root folder.
->>>>>>> d4be6d4f
 [/notice]
 
 The second part of our class is the `testURLGeneration` method. This method is our test. When the test is executed,
