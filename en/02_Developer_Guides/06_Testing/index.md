summary: Deploy robust applications by bundling Unit and Behavior tests with your application code and modules.

# Unit and Integration Testing

For behaviour testing in SilverStripe, check out [SilverStripe Behat Documentation](https://github.com/silverstripe-labs/silverstripe-behat-extension/).

## Introduction

The SilverStripe core contains various features designed to simplify the process of creating and managing automated tests.

SilverStripe uses [PHPUnit](http://www.phpunit.de) for unit tests, and the framework contains features to simplify the
process of creating and managing tests.

If you're more familiar with unit testing, but want a refresher of some of the concepts and terminology, you can browse
the [Testing Glossary](testing_glossary). To get started now, follow the installation instructions below.

If you are familiar with PHP coding but new to unit testing then check out Mark's presentation [Getting to Grips with SilverStripe Testing](http://www.slideshare.net/maetl/getting-to-grips-with-silverstripe-testing).

You should also read over the [PHPUnit manual](http://www.phpunit.de/manual/current/en/). It provides a lot of
fundamental concepts that we build on in this documentation.

## Running Tests

In order to run tests, you need to install SilverStripe using [/getting-started/composer](Composer),
which will pull in the required development dependencies to run tests.
These are not included in the standard archive downloads provided from silverstripe.org.

Tests are run from the commandline, in your webroot folder:

 * `vendor/bin/phpunit`: Runs all tests (as defined by `phpunit.xml`)
 * `vendor/bin/phpunit framework/tests/`: Run all tests of a specific module
 * `vendor/bin/phpunit framework/tests/filesystem`: Run specific tests within a specific module
 * `vendor/bin/phpunit framework/tests/filesystem/FolderTest.php`: Run a specific test 
 * `vendor/bin/phpunit framework/tests '' flush=all`: Run tests with optional request parameters (note the empty second argument)

Check the PHPUnit manual for all available [command line arguments](http://www.phpunit.de/manual/current/en/textui.html).

On Linux or OSX, you can avoid typing the full path on every invocation by adding `vendor/bin` 
to your `$PATH` definition in the shell profile (usually `~/.profile`): `PATH=./vendor/bin:$PATH`

## Generating a Coverage Report

PHPUnit can generate a code coverage report ([docs](http://www.phpunit.de/manual/current/en/code-coverage-analysis.html))
which shows you how much of your logic is executed by your tests. This is very useful to determine gaps in tests.

	:::bash
	vendor/bin/phpunit --coverage-html <output-folder> <optional-tests-folder>

To view the report, open the `index.html` in `<output-folder>` in a web browser.

Typically, only your own custom PHP code in your project should be regarded when producing these reports. To exclude 
some `thirdparty/` directories add the following to the `phpunit.xml` configuration file.

	:::xml
	<filter>
		<blacklist>
			<directory suffix=".php">framework/dev/</directory>
			<directory suffix=".php">framework/thirdparty/</directory>
			<directory suffix=".php">cms/thirdparty/</directory>
			
			<!-- Add your custom rules here -->
			<directory suffix=".php">mysite/thirdparty/</directory>
		</blacklist>
	</filter>

## Configuration

The `phpunit` executable can be configured by [command line arguments](http://www.phpunit.de/manual/current/en/textui.html) 
or through an XML file. File-based configuration has
the advantage of enforcing certain rules across test executions (e.g. excluding files from code coverage reports), and
of course this information can be version controlled and shared with other team members.

SilverStripe comes with a default `phpunit.xml.dist` that you can use as a starting point. Copy the file into a new
`phpunit.xml` and customize to your needs - PHPUnit will auto-detect its existence, and prioritize it over the default
file.

There's nothing stopping you from creating multiple XML files (see the `--configuration` flag in
[PHPUnit documentation](http://www.phpunit.de/manual/current/en/textui.html)). For example, you could have a
`phpunit-unit-tests.xml` and `phpunit-functional-tests.xml` file (see below).

### Database Permissions

SilverStripe tests create their own temporary database on every execution. Because of this the database user in your config file
should have the appropriate permissions to create new databases on your server, otherwise tests will not run.

## Writing Tests

Tests are written by creating subclasses of [api:SapphireTest].  You should put tests for your site in the
`mysite/tests` directory.  If you are writing tests for a module, put them in the `(modulename)/tests` directory.

Generally speaking, there should be one test class for each application class.  The name of the test class should be the
application class, with "Test" as a suffix.  For instance, we have all the tests for `SiteTree` in
`framework/tests/SiteTreeTest.php`

You will generally write two different kinds of test classes.

*  **Unit Test:** Test the behaviour of one of your DataObjects.
*  **Functional Test:** Test the behaviour of one of your controllers.

Tutorials and recipes for creating tests using the SilverStripe framework:

* [Creating a SilverStripe test](how_tos/write_a_sapphiretest): Writing tests to check core data objects
* [Creating a functional test](how_tos/write_a_functionaltest): An overview of functional tests and how to write a functional test
<<<<<<< HEAD
* [Testing Outgoing Email](how_tos/testing_email): An overview of the built-in email testing code
=======
* [Testing Outgoing Email](how_tos/testing_email): An overview of the built-in email testing code

## Running Tests

### Via the "phpunit" Binary on Command Line

The `phpunit` binary should be used from the root directory of your website.

	# Runs all tests defined in phpunit.xml
	phpunit

	# Run all tests of a specific module
	phpunit framework/tests/

	# Run specific tests within a specific module
	phpunit framework/tests/filesystem

	# Run a specific test
	phpunit framework/tests/filesystem/FolderTest.php

	# Run tests with optional `$_GET` parameters (you need an empty second argument)
	phpunit framework/tests '' flush=all

All command-line arguments are documented on
[phpunit.de](http://www.phpunit.de/manual/current/en/textui.html).

### Via the "sake" Wrapper on Command Line

The [sake](/developer_guides/cli/) executable that comes with SilverStripe can trigger a customized
[api:TestRunner] class that handles the PHPUnit configuration and output formatting.
While the custom test runner a handy tool, its also more limited than using `phpunit` directly,
particularly around formatting test output.

	# Run all tests
	sake dev/tests/all

	# Run all tests of a specific module (comma-separated)
	sake dev/tests/module/framework,cms

	# Run specific tests (comma-separated)
	sake dev/tests/FolderTest,OtherTest

	# Run tests with optional `$_GET` parameters
	sake dev/tests/all flush=all

	# Skip some tests
	sake dev/tests/all SkipTests=MySkippedTest

### Via Web Browser

Executing tests from the command line is recommended, since it most closely reflects
test runs in any automated testing environments. However, you can also run tests through the browser:

	http://localhost/dev/tests
>>>>>>> f179cd8b
<|MERGE_RESOLUTION|>--- conflicted
+++ resolved
@@ -101,61 +101,4 @@
 
 * [Creating a SilverStripe test](how_tos/write_a_sapphiretest): Writing tests to check core data objects
 * [Creating a functional test](how_tos/write_a_functionaltest): An overview of functional tests and how to write a functional test
-<<<<<<< HEAD
-* [Testing Outgoing Email](how_tos/testing_email): An overview of the built-in email testing code
-=======
-* [Testing Outgoing Email](how_tos/testing_email): An overview of the built-in email testing code
-
-## Running Tests
-
-### Via the "phpunit" Binary on Command Line
-
-The `phpunit` binary should be used from the root directory of your website.
-
-	# Runs all tests defined in phpunit.xml
-	phpunit
-
-	# Run all tests of a specific module
-	phpunit framework/tests/
-
-	# Run specific tests within a specific module
-	phpunit framework/tests/filesystem
-
-	# Run a specific test
-	phpunit framework/tests/filesystem/FolderTest.php
-
-	# Run tests with optional `$_GET` parameters (you need an empty second argument)
-	phpunit framework/tests '' flush=all
-
-All command-line arguments are documented on
-[phpunit.de](http://www.phpunit.de/manual/current/en/textui.html).
-
-### Via the "sake" Wrapper on Command Line
-
-The [sake](/developer_guides/cli/) executable that comes with SilverStripe can trigger a customized
-[api:TestRunner] class that handles the PHPUnit configuration and output formatting.
-While the custom test runner a handy tool, its also more limited than using `phpunit` directly,
-particularly around formatting test output.
-
-	# Run all tests
-	sake dev/tests/all
-
-	# Run all tests of a specific module (comma-separated)
-	sake dev/tests/module/framework,cms
-
-	# Run specific tests (comma-separated)
-	sake dev/tests/FolderTest,OtherTest
-
-	# Run tests with optional `$_GET` parameters
-	sake dev/tests/all flush=all
-
-	# Skip some tests
-	sake dev/tests/all SkipTests=MySkippedTest
-
-### Via Web Browser
-
-Executing tests from the command line is recommended, since it most closely reflects
-test runs in any automated testing environments. However, you can also run tests through the browser:
-
-	http://localhost/dev/tests
->>>>>>> f179cd8b
+* [Testing Outgoing Email](how_tos/testing_email): An overview of the built-in email testing code