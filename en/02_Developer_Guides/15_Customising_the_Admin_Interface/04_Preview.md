--- conflicted
+++ resolved
@@ -55,18 +55,13 @@
 object is predictable enough to construct and return from this method as you'll see below.
 The format for that situation is always the same, with increasing complexity if you're
 nesting `GridField`s. For the below examples it is assumed you aren't using nested
-`GridField`s - though [CMSEditLinkExtension](/developer_guides/model/data_model_and_orm/managing_records#getting-an-edit-link)
+`GridField`s - though [CMSEditLinkExtension](/developer_guides/model/managing_records#getting-an-edit-link)
 will handle those situations for you if you use it.
 
 [hint]
-<<<<<<< HEAD
 The easiest way to implement `CMSEditLink()` is by
-[using CMSEditLinkExtension](/developer_guides/model/data_model_and_orm/managing_records#getting-an-edit-link).
+[using CMSEditLinkExtension](/developer_guides/model/managing_records#getting-an-edit-link).
 But for completeness, the other examples below show alternative implementations.
-=======
-As of Silverstripe CMS 4.12.0, you can
-[use CMSEditLinkExtension](/developer_guides/model/managing_records#getting-an-edit-link).
->>>>>>> 60f6b7e2
 
 ```php
 namespace MyProject\Model;
@@ -199,33 +194,6 @@
 }
 ```
 
-<<<<<<< HEAD
-=======
-For earlier versions you'll have to sanitise the class name yourself:
-
-```php
-public function PreviewLink($action = null)
-{
-    if (!$this->isInDB()) {
-        return null;
-    }
-    $admin = MyAdmin::singleton();
-    $link = Controller::join_links(
-        $admin->Link(str_replace('\\', '-', $this->ClassName)),
-        'cmsPreview',
-        $this->ID
-    );
-    $this->extend('updatePreviewLink', $link, $action);
-    return $link;
-}
-```
-
-[notice]
-If the `ModelAdmin` uses a tab name other than the class name and you're using a version
-prior to 4.12.0, you'll have to pass that into `Link()` instead.
-[/notice]
-
->>>>>>> 60f6b7e2
 The `CMSEditLink()` method is also very easy to implement, because the edit link used by
 `ModelAdmin` is predictable.
 
@@ -319,12 +287,13 @@
 ```
 
 [hint]
-<<<<<<< HEAD
 If the `ModelAdmin` you want to do this on is in some vendor module, you can apply
 this action in an extension as well! Just remember to use the public methods where
 protected properties are used above (e.g. `$this->urlParams['ID']` would become
 `$this->owner->getUrlParams()['ID']`).
-=======
+[/hint]
+
+[hint]
 If the css or js you have added via [the Requirements API](/developer_guides/templates/requirements/#php-requirements-api)
 aren't coming through, you may need to add `<head>` and `<body>` tags to the markup. It may not be appropriate to do this in
 your main template (you don't want two `<body>` tags on a page that includes the template), so you might need a preview wrapper
@@ -363,7 +332,6 @@
 }
 ```
 
->>>>>>> 60f6b7e2
 [/hint]
 
 ### Enabling preview for DataObjects which belong to a page
