---
title: CSV Import
summary: Load data into your Silverstripe CMS database in bulk
icon: upload
---
# Import CSV data

## Introduction

CSV import can be easily achieved through PHP's built-in `fgetcsv()` method,
but this method doesn't know anything about your datamodel. In Silverstripe CMS,
this can be handled through the a specialized CSV importer class that can
be customised to fit your data.

## The `CsvBulkLoader` class

The [CsvBulkLoader](api:SilverStripe\Dev\CsvBulkLoader) class facilitate complex CSV-imports by defining column-mappings and custom converters.
It uses PHP's built-in `fgetcsv()` function to process CSV input, and accepts a file handle as an input.

Feature overview:

- Custom column mapping
- Auto-detection of CSV-header rows
- Duplicate detection based on custom criteria
- Automatic generation of relations based on one or more columns in the CSV-Data
- Definition of custom import methods (e.g. for date conversion or combining multiple columns)
- Optional deletion of existing records if they're not present in the CSV-file
- Results grouped by "imported", "updated" and "deleted"

## Usage

You can use the CsvBulkLoader without subclassing or other customizations, if the column names
in your CSV file match `$db` properties in your dataobject. For example a simple import for the
[Member](api:SilverStripe\Security\Member) class could have this data in a file:

```text
FirstName,LastName,Email
Donald,Duck,donald@disney.com
Daisy,Duck,daisy@disney.com
```

The loader would be triggered through the `load()` method:

```php
use SilverStripe\Dev\CsvBulkLoader;

$loader = CsvBulkLoader::create('Member');
$result = $loader->load('<my-file-path>');
```

By the way, you can import [Member](api:SilverStripe\Security\Member) and [Group](api:SilverStripe\Security\Group) data through `https://www.example.com/admin/security`
interface out of the box.

## Import through `ModelAdmin`

The simplest way to use [CsvBulkLoader](api:SilverStripe\Dev\CsvBulkLoader) is through a [ModelAdmin](api:SilverStripe\Admin\ModelAdmin) interface - you get an upload form out of the box.

```php
namespace App\Admin;

use App\Model\Player;
use SilverStripe\Admin\ModelAdmin;
use SilverStripe\Dev\CsvBulkLoader;

class PlayerAdmin extends ModelAdmin
{
    private static $managed_models = [
      Player::class,
    ];

    private static $model_importers = [
      Player::class => CsvBulkLoader::class,
    ];

    private static $url_segment = 'players';
}
```

The new admin interface will be available under `https://www.example.com/admin/players`, the import form is located
below the search form on the left.

## Import through a custom controller

You can have more customised logic and interface feedback through a custom controller.
Let's create a simple upload form (which is used for `MyDataObject` instances).
You'll need to add a route to your controller to make it accessible via URL
(see [Routing](../../controllers/routing/)).

```php
namespace App\Control;

use App\Model\MyDataObject;
use SilverStripe\Control\Controller;
use SilverStripe\Dev\CsvBulkLoader;
use SilverStripe\Forms\FieldList;
use SilverStripe\Forms\FileField;
use SilverStripe\Forms\Form;
use SilverStripe\Forms\FormAction;

class MyController extends Controller
{
    private static $url_segment = 'my_controller';

    private static $allowed_actions = [
        'getForm',
    ];

    private static $url_handlers = [
        'Form' => 'getForm',
    ];

    protected $template = 'BlankPage';

    public function getForm()
    {
        $form = Form::create(
            $this,
            'Form',
            FieldList::create(
                FileField::create('CsvFile', false)
            ),
            FieldList::create(
                FormAction::create('doUpload', 'Upload')
            )
        );
        return $form;
    }

    public function doUpload($data, $form)
    {
        $loader = CsvBulkLoader::create(MyDataObject::class);
        $results = $loader->load($_FILES['CsvFile']['tmp_name']);
        $messages = [];
        if ($results->CreatedCount()) {
            $messages[] = sprintf('Imported %d items', $results->CreatedCount());
        }
        if ($results->UpdatedCount()) {
            $messages[] = sprintf('Updated %d items', $results->UpdatedCount());
        }
        if ($results->DeletedCount()) {
            $messages[] = sprintf('Deleted %d items', $results->DeletedCount());
        }
        if (!$messages) {
            $messages[] = 'No changes';
        }
        $form->sessionMessage(implode(', ', $messages), 'good');

        return $this->redirectBack();
    }
}
```

Note: This interface is not secured, consider using [Permission::check()](api:SilverStripe\Security\Permission::check()) to limit the controller to users
with certain access rights.

## Column mapping and relation import

We're going to use our knowledge from the previous example to import a more sophisticated CSV file.

Sample CSV Content

```text
"Number","Name","Birthday","Team"
11,"John Doe",1982-05-12,"FC Bayern"
12,"Jane Johnson", 1982-05-12,"FC Bayern"
13,"Jimmy Dole",,"Schalke 04"
```

Datamodel for Player

```php
namespace App\Model;

use SilverStripe\ORM\DataObject;

class Player extends DataObject
{
    private static $db = [
      'PlayerNumber' => 'Int',
      'FirstName' => 'Text',
      'LastName' => 'Text',
      'Birthday' => 'Date',
    ];

    private static $has_one = [
      'Team' => FootballTeam::class,
    ];
}
```

Datamodel for FootballTeam:

```php
namespace App\Model;

use SilverStripe\ORM\DataObject;

class FootballTeam extends DataObject
{
    private static $db = [
      'Title' => 'Text',
    ];

    private static $has_many = [
      'Players' => Player::class,
    ];
}
```

Sample implementation of a custom loader. Assumes a CSV-file in a certain format (see below).

- Converts property names
- Splits a combined "Name" fields from the CSV-data into `FirstName` and `Lastname` by a custom importer method
- Avoids duplicate imports by a custom `$duplicateChecks` definition
- Creates `Team` relations automatically based on the `Gruppe` column in the CSV data

```php
namespace App\Admin;

use App\Model\FootballTeam;
use SilverStripe\Dev\CsvBulkLoader;

class PlayerCsvBulkLoader extends CsvBulkLoader
{
    public function __construct($objectClass)
    {
        $this->columnMap = [
            'Number' => 'PlayerNumber',
            'Name' => '->importFirstAndLastName',
            'Birthday' => 'Birthday',
            'Team' => 'Team.Title',
        ];

        $this->duplicateChecks = [
            'Number' => 'PlayerNumber',
        ];

        $this->relationCallbacks = [
            'Team.Title' => [
                'relationname' => 'Team',
                'callback' => 'getTeamByTitle',
            ],
        ];

        parent::construct($objectClass);
    }

    public static function importFirstAndLastName(&$obj, $val, $record)
    {
        $parts = explode(' ', $val);
        if (count($parts) != 2) {
            return false;
        }
        $obj->FirstName = $parts[0];
        $obj->LastName = $parts[1];
    }

    public static function getTeamByTitle(&$obj, $val, $record)
    {
        return FootballTeam::get()->filter('Title', $val)->First();
    }
}
```

Building off of the ModelAdmin example up top, use a custom loader instead of the default loader by adding it to `$model_importers`. In this example, `CsvBulkLoader` is replaced with `PlayerCsvBulkLoader`.

```php
namespace App\Admin;

use SilverStripe\Admin\ModelAdmin;

class PlayerAdmin extends ModelAdmin
{
    private static $managed_models = [
      'Player',
    ];

    private static $model_importers = [
      'Player' => PlayerCsvBulkLoader::class,
    ];

    private static $url_segment = 'players';
}
```

## Related

<<<<<<< HEAD
*  [ModelAdmin](api:SilverStripe\Admin\ModelAdmin)
=======
- [CsvParser](api:SilverStripe\Dev\CsvParser)
- [ModelAdmin](api:SilverStripe\Admin\ModelAdmin)
>>>>>>> d4be6d4f
<|MERGE_RESOLUTION|>--- conflicted
+++ resolved
@@ -3,6 +3,7 @@
 summary: Load data into your Silverstripe CMS database in bulk
 icon: upload
 ---
+
 # Import CSV data
 
 ## Introduction
@@ -285,9 +286,4 @@
 
 ## Related
 
-<<<<<<< HEAD
-*  [ModelAdmin](api:SilverStripe\Admin\ModelAdmin)
-=======
-- [CsvParser](api:SilverStripe\Dev\CsvParser)
-- [ModelAdmin](api:SilverStripe\Admin\ModelAdmin)
->>>>>>> d4be6d4f
+- [ModelAdmin](api:SilverStripe\Admin\ModelAdmin)