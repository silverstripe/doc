---
title: Property mapping and dot syntax
summary: Learn how to customise field names, use dot syntax, and use aggregate functions
---

# Working with `DataObject` models

[CHILDREN asList]

<<<<<<< HEAD
=======
[info]
You are viewing docs for silverstripe/graphql 4.x.
If you are using 3.x, documentation can be found
[in the GitHub repository](https://github.com/silverstripe/silverstripe-graphql/tree/3)
[/info]

>>>>>>> d4be6d4f
## Property mapping and dot syntax

For the most part, field names are inferred through the `DataObject` model, but its API affords developers full
control over naming.

In this example, we are taking a property `content` (which will be defined as `Content` in PHP) and defining it
as `pageContent` for GraphQL queries and mutations.

```yml
# app/_graphql/models.yml
Page:
  fields:
    pageContent:
      type: String
      property: Content
```

[notice]
When using explicit property mapping, you must also define an explicit type, as it can
no longer be inferred.
[/notice]

### Dot-separated accessors

Property mapping is particularly useful when using **dot syntax** to access fields.

```yml
# app/_graphql/models.yml
App\PageType\Blog:
  fields:
    title: true
    authorName:
      type: String
      property: 'Author.FirstName'
```

Fields on `has_many` or `many_many` relationships will automatically convert to a `column` array:

```yml
# app/_graphql/models.yml
App\PageType\Blog:
  fields:
    title: true
    categoryTitles:
      type: '[String]'
      property: 'Categories.Title'
    authorsFavourites:
      type: '[String]'
      property: 'Author.FavouritePosts.Title'
```

We can even use a small subset of **aggregates**, including `Count()`, `Max()`, `Min()` and `Avg()`.

```yml
# app/_graphql/models.yml
App\Model\ProductCategory:
  fields:
    title: true
    productCount:
      type: Int
      property: 'Products.Count()'
    averageProductPrice:
      type: Float
      property: 'Products.Avg(Price)'
```

### Further reading

[CHILDREN]<|MERGE_RESOLUTION|>--- conflicted
+++ resolved
@@ -7,15 +7,6 @@
 
 [CHILDREN asList]
 
-<<<<<<< HEAD
-=======
-[info]
-You are viewing docs for silverstripe/graphql 4.x.
-If you are using 3.x, documentation can be found
-[in the GitHub repository](https://github.com/silverstripe/silverstripe-graphql/tree/3)
-[/info]
-
->>>>>>> d4be6d4f
 ## Property mapping and dot syntax
 
 For the most part, field names are inferred through the `DataObject` model, but its API affords developers full
