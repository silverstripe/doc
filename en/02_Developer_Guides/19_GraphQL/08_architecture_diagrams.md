--- conflicted
+++ resolved
@@ -4,13 +4,9 @@
 icon: sitemap
 ---
 
-<<<<<<< HEAD
-## A very high-level overview
-=======
 # Architecture diagrams
 
-## GraphQL 3 vs GraphQL 4
->>>>>>> d4be6d4f
+## A very high-level overview
 
 ![A high-level overview of the lifecycle](../../_images/graphql/high-level-lifecycle.png)
 
@@ -53,7 +49,7 @@
 Models are the layers of abstraction that create plain types and queries based on DataObjects. Imagine these few lines of config:
 
 ```yml
-App\Models\MyModel:
+App\Model\MyModel:
   fields:
     '*': true
   operations:
