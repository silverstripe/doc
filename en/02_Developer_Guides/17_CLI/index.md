---
title: Command Line Interface
summary: Automate Silverstripe CMS, run Cron Jobs or sync with other platforms through the Command Line Interface.
introduction: Automate Silverstripe CMS, run Cron Jobs or sync with other platforms through the Command Line Interface.
icon: terminal
---

# Command line interface

Silverstripe CMS can call [Controllers](../controllers) through a command line interface (CLI) just as easily as through a
web browser. This functionality can be used to automate tasks with cron jobs, run unit tests, or anything else that
needs to interface over the command line.

The main entry point for any command line execution is `cli-script.php` in the framework module.
For example, to run a database rebuild from the command line, use this command:

```bash
cd your-project-root/
php vendor/silverstripe/framework/cli-script.php dev/build
```

[notice]
Your command line PHP version is likely to use a different configuration as your webserver (run `php -i` to find out
more). This can be a good thing, your CLI can be configured to use higher memory limits than you would want your website
to have.
[/notice]

## Sake - Silverstripe CMS make

Sake is a simple wrapper around `cli-script.php`. It also tries to detect which `php` executable to use if more than one
are available. It is accessible via `vendor/bin/sake`.

[info]
If you are using a Debian server: Check you have the php-cli package installed for sake to work. If you get an error
when running the command PHP -v, then you may not have php-cli installed so sake won't work.
[/info]

### Installation

`sake` can be invoked using `./vendor/bin/sake`. For easier access, copy the `sake` file into `/usr/bin/sake`.

<<<<<<< HEAD
```
cd your-project-root/
=======
```bash
cd your-webroot/
>>>>>>> d4be6d4f
sudo ./vendor/bin/sake installsake
```

[warning]
This currently only works on UNIX like systems, not on Windows.
[/warning]

### Configuration

Sometimes Silverstripe CMS needs to know the URL of your site. For example, when sending an email or generating static
files. When you're visiting the site in a web browser this is easy to work out, but when executing scripts on the
command line, it has no way of knowing.

You can use the `SS_BASE_URL` environment variable to specify this.

<<<<<<< HEAD
```
SS_BASE_URL="https://www.example.com/base-url"
=======
```bash
SS_BASE_URL="http://localhost/base-url"
>>>>>>> d4be6d4f
```

### Usage

`sake` can run any controller by passing the relative URL to that controller.

```bash
sake /
# returns the homepage

sake dev/
# shows a list of development operations
```

`sake` is particularly useful for running build tasks.

```bash
sake dev/build "flush=1"
```

[alert]
You have to run "sake" with the same system user that runs your web server,
otherwise "flush" won't be able to clean the cache properly.
[/alert]

It can also be handy if you have a long running script..

```bash
sake dev/tasks/MyReallyLongTask
```

### Running processes

`sake` can be used to make daemon processes for your application.

Make a task or controller class that runs a loop. To avoid memory leaks, you should make the PHP process exit when it
hits some reasonable memory limit. Sake will automatically restart your process whenever it exits.

Include some appropriate `sleep()`s so that your process doesn't hog the system. The best thing to do is to have a short
sleep when the process is in the middle of doing things, and a long sleep when doesn't have anything to do.

This code provides a good template:

```php
namespace App\CLI;

use SilverStripe\Control\Controller;

class MyProcess extends Controller
{
    private static $url_segment = 'my_process';

    private static $allowed_actions = [
        'index',
    ];

    public function index()
    {
        // This isn't allowed to be accessed via the browser
        if (!Director::is_cli()) {
            $this->httpError(401);
        }

        set_time_limit(0);

        while (memory_get_usage() < 32 * 1024 * 1024) {
            if ($this->somethingToDo()) {
                $this->doSomething();
                sleep(1);
            } else {
                sleep(300);
            }
        }
    }

    // ...
}
```

Make sure you [route the controller](/developer_guides/controllers/routing/).

Then the process can be managed through `sake`

```bash
sake -start my_process
sake -stop my_process
```

[notice]
`sake` stores `pid` and log files in the project root directory.
[/notice]

## Arguments

Parameters can be added to the command. All parameters will be available in `$_GET` array on the server.

```bash
cd your-project-root/
php vendor/silverstripe/framework/cli-script.php myurl myparam=1 myotherparam=2
```

Or if you're using `sake`

```bash
vendor/bin/sake myurl "myparam=1&myotherparam=2"
```

## Running regular tasks with cron

On a UNIX machine, you can typically run a scheduled task with a [cron job](https://en.wikipedia.org/wiki/Cron). Run
`BuildTask` in Silverstripe CMS as a cron job using `sake`.

The following will run `MyTask` every minute.

```bash
* * * * * /your/site/folder/vendor/bin/sake dev/tasks/MyTask
```<|MERGE_RESOLUTION|>--- conflicted
+++ resolved
@@ -39,13 +39,8 @@
 
 `sake` can be invoked using `./vendor/bin/sake`. For easier access, copy the `sake` file into `/usr/bin/sake`.
 
-<<<<<<< HEAD
-```
+```bash
 cd your-project-root/
-=======
-```bash
-cd your-webroot/
->>>>>>> d4be6d4f
 sudo ./vendor/bin/sake installsake
 ```
 
@@ -61,13 +56,8 @@
 
 You can use the `SS_BASE_URL` environment variable to specify this.
 
-<<<<<<< HEAD
-```
+```bash
 SS_BASE_URL="https://www.example.com/base-url"
-=======
-```bash
-SS_BASE_URL="http://localhost/base-url"
->>>>>>> d4be6d4f
 ```
 
 ### Usage
