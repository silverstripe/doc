--- conflicted
+++ resolved
@@ -16,13 +16,8 @@
 modules. If you plan on releasing your module to the public, ensure that you provide a `composer.json` file in the root
 of your module containing the meta-data about your module.
 
-<<<<<<< HEAD
-For more information about what your `composer.json` file should include, consult the 
+For more information about what your `composer.json` file should include, consult the
 [Composer Documentation](https://getcomposer.org/doc/01-basic-usage.md).
-=======
-For more information about what your `composer.json` file should include, consult the
-[Composer Documentation](http://getcomposer.org/doc/01-basic-usage.md).
->>>>>>> d4be6d4f
 
 ```json
 // mycustommodule/composer.json
@@ -63,43 +58,17 @@
 }
 ```
 
-<<<<<<< HEAD
-
-
-Once your module is published online with a service like github.com or bitbucket.com, submit the repository to 
-=======
 Once your module is published online with a service like GitHub.com or bitbucket.com, submit the repository to
->>>>>>> d4be6d4f
 [Packagist](https://packagist.org/) to have the module accessible to developers.
 
 Note that Silverstripe CMS modules have the following distinct characteristics:
 
-<<<<<<< HEAD
- - Silverstripe CMS modules can be differentiated programatically from other packages by declaring `type: silverstripe-vendormodule`.
- - Any folder which should be exposed to the public webroot must be declared in the `extra.expose` config.
+- Silverstripe CMS modules can be differentiated programatically from other packages by declaring `type: silverstripe-vendormodule`.
+- Any folder which should be exposed to the public webroot must be declared in the `extra.expose` config.
    These paths will be automatically rewritten to public urls which don't directly serve files from the `vendor`
    folder. For instance, `vendor/my-vendor/my-module/client` will be rewritten to
    `_resources/my-vendor/my-module/client`. See [Exposing static resources](/developer_guides/templates/requirements/#exposing-static-resources)
    for more details about this.
-=======
-- Silverstripe CMS can hook in to the composer installation process by declaring `type: silverstripe-vendormodule`.
-- Any folder which should be exposed to the public webroot must be declared in the `extra.expose` config.
-   These paths will be automatically rewritten to public urls which don't directly serve files from the `vendor`
-   folder. For instance, `vendor/my-vendor/my-module/client` will be rewritten to
-   `_resources/my-vendor/my-module/client`.
-- Any module which uses the folder expose feature must require `silverstripe/vendor-plugin` in order to
-   support automatic rewriting and linking. For more information on this plugin you can see the
-   [silverstripe/vendor-plugin GitHub page](https://github.com/silverstripe/vendor-plugin).
-
-Linking to resources in vendor modules uses exactly the same syntax as non-vendor modules. For example,
-this is how you would require a script in this module:
-
-```php
-use SilverStripe\View\Requirements;
-
-Requirements::javascript('my-vendor/my-module:client/js/script.js');
-```
->>>>>>> d4be6d4f
 
 ## Releasing versions
 
@@ -108,35 +77,19 @@
 version of your module should be a separate branch in your version control and each branch should have a `composer.json`
 file explicitly defining what versions of Silverstripe CMS you support.
 
-<<<<<<< HEAD
 Say you have a module which supports Silverstripe CMS 5.0. A new release of this module takes advantage of new features
-in Silverstripe CMS 5.1. In this case, you would create a new branch for the 5.0 compatible code base of your module. This 
-=======
-Say you have a module which supports Silverstripe CMS 3.0. A new release of this module takes advantage of new features
-in Silverstripe CMS 3.1. In this case, you would create a new branch for the 3.0 compatible code base of your module. This
->>>>>>> d4be6d4f
+in Silverstripe CMS 5.1. In this case, you would create a new branch for the 5.0 compatible code base of your module. This
 allows you to continue fixing bugs on this older release branch.
 
 Other branches should be created on your module as needed if they're required to support specific Silverstripe CMS releases.
 
-<<<<<<< HEAD
-You can have an overlap in supported versions, e.g two branches in your module both support Silverstripe CMS 5.0. In this 
-=======
-You can have an overlap in supported versions, e.g. two branches in your module both support Silverstripe CMS 3.1. In this
->>>>>>> d4be6d4f
+You can have an overlap in supported versions, e.g two branches in your module both support Silverstripe CMS 5.0. In this
 case, you should explain the differences in your `README.md` file.
 
 Here's some common values for your `require` section
 (see [getcomposer.org](https://getcomposer.org/doc/01-basic-usage.md#package-versions) for details):
 
-<<<<<<< HEAD
- * `5.0.*`: Version `5.0`, including `5.0.1`, `5.0.2` etc, excluding `5.1`
- * `~5.0`: Version `5.0` or higher, including `5.0.1` and `5.1` etc, excluding `6.0`
- * `~5.0,<5.2`: Version `5.0` or higher, up until `5.2`, which is excluded
- * `~5.0,>5.0.4`: Version `5.0` or higher, starting with `5.0.4`
-=======
-- `3.0.*`: Version `3.0`, including `3.0.1`, `3.0.2` etc, excluding `3.1`
-- `~3.0`: Version `3.0` or higher, including `3.0.1` and `3.1` etc, excluding `4.0`
-- `~3.0,<3.2`: Version `3.0` or higher, up until `3.2`, which is excluded
-- `~3.0,>3.0.4`: Version `3.0` or higher, starting with `3.0.4`
->>>>>>> d4be6d4f
+- `5.0.*`: Version `5.0`, including `5.0.1`, `5.0.2` etc, excluding `5.1`
+- `~5.0`: Version `5.0` or higher, including `5.0.1` and `5.1` etc, excluding `6.0`
+- `~5.0,<5.2`: Version `5.0` or higher, up until `5.2`, which is excluded
+- `~5.0,>5.0.4`: Version `5.0` or higher, starting with `5.0.4`