--- conflicted
+++ resolved
@@ -19,17 +19,10 @@
 Silverstripe CMS will automatically discover templates and configuration settings
 within your module when you next flush your cache.
 
-<<<<<<< HEAD
-## Finding Modules
-
-* [Packagist.org "silverstripe" tag](https://packagist.org/search/?tags=silverstripe)
-* [GitHub.com "silverstripe" search](https://github.com/search?q=silverstripe)
-=======
 ## Finding modules
 
-- [Packagist "Silverstripe" tag](https://packagist.org/search/?tags=silverstripe)
-- [GitHub "Silverstripe" search](https://github.com/search?q=silverstripe)
->>>>>>> d4be6d4f
+- [Packagist.org "Silverstripe" tag](https://packagist.org/search/?tags=silverstripe)
+- [GitHub.com "Silverstripe" search](https://github.com/search?q=silverstripe)
 
 ## Installation
 
@@ -39,13 +32,8 @@
 with [Composer](../../getting_started/composer).
 
 Each module has a unique identifier, consisting of a vendor prefix and name. For example, the "blog" module has the
-<<<<<<< HEAD
-identifier `silverstripe/blog` as it is published by *silverstripe*. To install, use the following command executed in
+identifier `silverstripe/blog` as it is published by *Silverstripe*. To install, use the following command executed in
 the project root folder:
-=======
-identifier `silverstripe/blog` as it is published by *Silverstripe*. To install, use the following command executed in
-the root folder:
->>>>>>> d4be6d4f
 
 ```bash
 composer require silverstripe/blog
@@ -61,11 +49,7 @@
 ["lock" files](https://getcomposer.org/doc/01-basic-usage.md#commit-your-composer-lock-file-to-version-control).
 
 [notice]
-<<<<<<< HEAD
 After you add or remove modules, make sure you rebuild the database, class and configuration manifests by going to `https://www.example.com/dev/build?flush=1`
-=======
-After you add or remove modules, make sure you rebuild the database, class and configuration manifests by going to <http://yoursite.com/dev/build?flush=1>
->>>>>>> d4be6d4f
 [/notice]
 
 ## Creating a module {#create}
@@ -79,26 +63,12 @@
 
 The easiest way to get started is our [Module Skeleton](https://github.com/silverstripe/silverstripe-module).
 
-<<<<<<< HEAD
 You can create a new repository based on the skeleton using the ["Use this template"](https://github.com/silverstripe/silverstripe-module/generate) function on GitHub.
-=======
-First, create a new directory named after your intended module in your main project. It should sit alongside the other modules
-such as `silverstripe/framework` and `silverstripe/cms` and use it for the module development:
->>>>>>> d4be6d4f
 
 ### Allow your module to be importable by Composer
 
-<<<<<<< HEAD
 You could import your project using Composer right away - but the name in your `composer.json` file is still "silverstripe-module/skeleton"
 instead of being the appropriate name for your module.
-=======
-Then clone the Module Skeleton to get a headstart with the module files:
-
-```bash
-cd /vendor/my_vendor/nice_feature
-git clone git@github.com:silverstripe/silverstripe-module.g.it .
-```
->>>>>>> d4be6d4f
 
 You can either edit the file directly in GitHub, or you can clone the repository to a temporary directory - but bare in mind you'll only be
 using this directory to update the `composer.json` file. Once that's updated in the repository, you'll use Composer to include your module in
@@ -108,7 +78,6 @@
 
 ```json
 {
-<<<<<<< HEAD
     "name": "my_vendor/module_name",
     "description": "Short module description",
     "type": "silverstripe-vendormodule",
@@ -116,15 +85,6 @@
         "silverstripe/framework": "^5.0",
         "silverstripe/cms": "^5.0",
         "silverstripe/blog": "^5.0"
-=======
-    "name": "my_vendor/nice_feature",
-    "description": "Short module description",
-    "type": "silverstripe-vendormodule",
-    "require": {
-        "silverstripe/cms": "^4.0",
-        "silverstripe/framework": "^4.0",
-        "silverstripe/blog": "^4@dev"
->>>>>>> d4be6d4f
     }
 }
 ```
@@ -134,19 +94,9 @@
 
 ### Add the module to a project for development
 
-<<<<<<< HEAD
 To develop the module, you'll want to include it in a Silverstripe CMS project. It's up to you whether you
 do this in a project you already have set up, or start a new one from scratch specifically for this purpose.
 In most cases we recommended using a new project, at least at first.
-=======
-```bash
- git init
- git add -A
- git commit -m 'first commit'
- git remote add origin git@github.com:my_vendor/nice_feature.g.it
- git push -u origin master
-```
->>>>>>> d4be6d4f
 
 If this is a module you intend to be available publicly, it might make sense to submit the repository to
 [Packagist](https://packagist.org/) at this stage.
@@ -160,20 +110,8 @@
 you would any other dependency - just make sure you use the `--prefer-source` option, which will ensure
 Composer installs the module directly from GitHub and keeps the initialised local git repository.
 
-<<<<<<< HEAD
-```sh
+```bash
 composer require my_vendor/module_name:dev-main --prefer-source
-=======
-For our *nice_module* example module we have just pushed upstream and can add the following lines to your `composer.json` file in the root directory of your main project.
-
-```json
-"repositories": [
-    {
-        "type": "vcs",
-        "url": "git@github.com:my_vendor/nice_feature.g.it",
-    }
-]
->>>>>>> d4be6d4f
 ```
 
 [hint]
@@ -182,7 +120,6 @@
 will be `dev-development`).
 [/hint]
 
-<<<<<<< HEAD
 Once Composer has installed the module, you can develop your module in the `vendor/my_vendor/module_name` directory,
 and commit/push changes from there to the remote repository in GitHub.
 
@@ -192,31 +129,26 @@
 [Working with project forks and unreleased modules](../../getting_started/composer/#working-with-project-forks-and-unreleased-modules).
 
 For our example module you can add the following lines to your `composer.json` file in the root directory of your main project.
-=======
+
+[notice]
+This goes into the `composer.json` for the Silverstripe CMS project where you're installing your module, *not* into the `composer.json` of your module itself.
+[/notice]
+
 ```json
-"require": {
-    "my_vendor.nice_feature": "*"
-}
-```
->>>>>>> d4be6d4f
-
-[notice]
-This goes into the `composer.json` for the Silverstripe CMS project where you're installing your module, _not_ into the `composer.json` of your module itself.
-[/notice]
-
-```json
+{
     "repositories": [
         {
             "type": "vcs",
             "url": "git@github.com:my_vendor/module_name.git",
         }
     ]
+}
 ```
 
 This will add the repository to the list of URLs Composer checks when updating the project dependencies. You can
 now include the dependency as normal, e.g:
 
-```sh
+```bash
 composer require my_vendor/module_name:dev-main --prefer-source
 ```
 
@@ -231,60 +163,20 @@
 [Supported Modules Definition](https://www.silverstripe.org/software/addons/supported-modules-definition/)
 which the Silverstripe CMS project applies to the modules it creates and maintains directly.
 
-<<<<<<< HEAD
-### Coding Guidelines
-
- * Complies to a well defined module directory structure and coding standards:
-   * `templates/` (for `.ss` templates)
-   * `src/` (for `.php` files)
-   * `tests/` (for `*Test.php` test files), and;
-   * `_config/` (for `.yml` config files)
- * The module is a Composer package.
- * All Composer dependencies are bound to a single major release (e.g. `^5.0` not `>=5` or `*`) unless there are obvious reasons not to for some specific dependency.
- * There is a level of test coverage.
- * Uses strong typing where appropriate.
- * A clear [public API](/project_governance/public_api/) documented in the docblock tags.
-   * If parameters and return values don't need additional description and are strongly typed, these should be ommitted from the docblock.
- * Code follows [PSR-1](https://www.php-fig.org/psr/psr-1/) and [PSR-2](https://www.php-fig.org/psr/psr-2/) style guidelines.
- * `.gitattributes` will be used to exclude non-essential files from the distribution. At a minimum tests, docs, and IDE/dev-tool config should be excluded.
- * Add a [PSR-4 compatible autoload reference](https://getcomposer.org/doc/04-schema.md#psr-4) for your module.
-
-### Documentation Guidelines
-
-Documentation will use the following format:
-
- * README.md provides:
-   * Links or badges to CI and code quality tools.
-   * A short summary of the module, end-user.
-   * Installation instructions.
- * CONTRIBUTING.md explaining terms of contribution.
- * Has a licence (`LICENSE` file) - for Silverstripe CMS supported this needs to be BSD.
- * Detailed documentation in `/docs/en` as a nested set of GitHub-compatible Markdown files.
-   * It is suggested to use a documentation page named `userguide.md` in `docs/en/` that includes documentation of module features that have CMS user functionality (if applicable). For modules with large userguides, this should be in a directory named `userguide` with an `index.md` linking to any other userguide pages.
- * Links and image references are relative, and are able to be followed in viewers such as GitHub.
- * Markdown may include non-visible comments or meta-data.
-
-Documentation will cover:
-
- * Installation
- * Configuration
- * Usage guides for key features; screenshots are recommended.
-=======
 ### Coding guidelines
 
-- Declaration of level of support is provided for each module (either via README.md or composer) including the following:
-  - Level of support provided.
-  - Supporting user(s) and/or organisation(s).
 - Complies to a well defined module directory structure and coding standards:
   - `templates/` (for `.ss` templates)
   - `src/` (for `.php` files)
   - `tests/` (for `*Test.php` test files), and;
   - `_config/` (for `.yml` config files)
 - The module is a Composer package.
-- All Composer dependencies are bound to a single major release (e.g. `^4.0` not `>=4` or `*`).
+- All Composer dependencies are bound to a single major release (e.g. `^5.0` not `>=5` or `*`) unless there are obvious reasons not to for some specific dependency.
 - There is a level of test coverage.
+- Uses strong typing where appropriate.
 - A clear [public API](/project_governance/public_api/) documented in the docblock tags.
-- Code follows [PSR-1](http://www.php-fig.org/psr/psr-1/) and [PSR-2](http://www.php-fig.org/psr/psr-2/) style guidelines.
+  - If parameters and return values don't need additional description and are strongly typed, these should be ommitted from the docblock.
+- Code follows [PSR-1](https://www.php-fig.org/psr/psr-1/) and [PSR-2](https://www.php-fig.org/psr/psr-2/) style guidelines.
 - `.gitattributes` will be used to exclude non-essential files from the distribution. At a minimum tests, docs, and IDE/dev-tool config should be excluded.
 - Add a [PSR-4 compatible autoload reference](https://getcomposer.org/doc/04-schema.md#psr-4) for your module.
 
@@ -296,14 +188,10 @@
   - Links or badges to CI and code quality tools.
   - A short summary of the module, end-user.
   - Installation instructions.
-  - Testing/development instructions and a link to contributing instructions.
-  - How to report security vulnerabilities. Note that PSR-9 / PSR-10 may be recommended once released.
-  - Security, license, links to more detailed docs.
 - CONTRIBUTING.md explaining terms of contribution.
-- A changelog: CHANGELOG.md (may link to other more detailed docs or GitHub releases if you want). You could [use a changelog generator](https://github.com/skywinder/Github-Changelog-Generator) to help create this.
 - Has a licence (`LICENSE` file) - for Silverstripe CMS supported this needs to be BSD.
 - Detailed documentation in `/docs/en` as a nested set of GitHub-compatible Markdown files.
-- It is suggested to use a documentation page named `userguide.md` in `docs/en/` that includes documentation of module features that have CMS user functionality (if applicable). For modules with large userguides, this should be in a directory named `userguide` with an `index.md` linking to any other userguide pages.
+  - It is suggested to use a documentation page named `userguide.md` in `docs/en/` that includes documentation of module features that have CMS user functionality (if applicable). For modules with large userguides, this should be in a directory named `userguide` with an `index.md` linking to any other userguide pages.
 - Links and image references are relative, and are able to be followed in viewers such as GitHub.
 - Markdown may include non-visible comments or meta-data.
 
@@ -312,8 +200,6 @@
 - Installation
 - Configuration
 - Usage guides for key features; screenshots are recommended.
-- A committers guide, covering pull request merging and release guidelines.
->>>>>>> d4be6d4f
 
 ## Related
 
