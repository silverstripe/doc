---
title: Modules
summary: Extend core functionality with modules.
icon: code
---

# Modules

Silverstripe CMS is designed to be a modular application system - even the CMS is simply a module that plugs into the core
framework.

A module is a collection of classes, templates, and other resources that is loaded into a directory.
Modules are [Composer packages](https://getcomposer.org/), and are placed in the `vendor/` folder.
These packages need to contain either a toplevel `_config` directory or `_config.php` file,
as well as a special `type` in their `composer.json` file ([example](https://github.com/silverstripe/silverstripe-module/blob/5/composer.json)).

Like with any Composer package, we recommend declaring your PHP classes through
[PSR-4 autoloading](https://getcomposer.org/doc/01-basic-usage.md#autoloading).
Silverstripe CMS will automatically discover templates and configuration settings
within your module when you next flush your cache.

## Finding Modules

* [Official module list on silverstripe.org](https://addons.silverstripe.org/)
* [Packagist.org "silverstripe" tag](https://packagist.org/search/?tags=silverstripe)
* [GitHub.com "silverstripe" search](https://github.com/search?q=silverstripe)

## Installation

Modules are installed through the [Composer](https://getcomposer.org) package manager. It
enables you to install modules from specific versions, checking for compatibilities between modules and even allowing
to track development branches of them. To install modules using this method, you will first need to setup Silverstripe CMS
with [Composer](../../getting_started/composer).

Each module has a unique identifier, consisting of a vendor prefix and name. For example, the "blog" module has the
identifier `silverstripe/blog` as it is published by *silverstripe*. To install, use the following command executed in
the project root folder:

```bash
composer require silverstripe/blog
```

This will fetch the latest compatible stable version of the module.

Composer uses [version constraints](https://getcomposer.org/doc/articles/versions.md). You can declare a specific constraint to install
if you want to, but typically if you leave the constraint blank Composer will correctly detect an appropriate constraint for you based
on your project's stability configuration.

To lock down to a specific version, branch or commit, read up on
["lock" files](https://getcomposer.org/doc/01-basic-usage.md#commit-your-composer-lock-file-to-version-control).

[notice]
After you add or remove modules, make sure you rebuild the database, class and configuration manifests by going to `https://www.example.com/dev/build?flush=1`
[/notice]

## Creating a Module {#create}

Creating a module is a good way to re-use code and templates across multiple projects,
or share your code with the community. Silverstripe CMS already
has certain modules included, for example the `cms` module and various functionality such as commenting and spam protection
are also abstracted into modules allowing developers the freedom to choose what they want.

### Create a new repository

The easiest way to get started is our [Module Skeleton](https://github.com/silverstripe/silverstripe-module).

You can create a new repository based on the skeleton using the ["Use this template"](https://github.com/silverstripe/silverstripe-module/generate) function on GitHub.

### Allow your module to be importable by Composer

You could import your project using Composer right away - but the name in your `composer.json` file is still "silverstripe-module/skeleton"
instead of being the appropriate name for your module.

You can either edit the file directly in GitHub, or you can clone the repository to a temporary directory - but bare in mind you'll only be
using this directory to update the `composer.json` file. Once that's updated in the repository, you'll use Composer to include your module in
a Silverstripe CMS project and do your development from there.

Here is an example for a module that builds on the functionality provided by the `silverstripe/blog` module, so it has that module as a dependency:

```json
{
    "name": "my_vendor/module_name",
    "description": "Short module description",
    "type": "silverstripe-vendormodule",
    "require": {
        "silverstripe/framework": "^5.0",
        "silverstripe/cms": "^5.0",
        "silverstripe/blog": "^5.0"
    }
}
```

Commit your change, and if you chose to make this change locally on your computer, push the changes back up to GitHub. You can delete the temporary
directory now, if you created one.

### Add the module to a project for development

To develop the module, you'll want to include it in a Silverstripe CMS project. It's up to you whether you
do this in a project you already have set up, or start a new one from scratch specifically for this purpose.
In most cases we recommended using a new project, at least at first.

If this is a module you intend to be available publicly, it might make sense to submit the repository to
[Packagist](https://packagist.org/) at this stage.

[note]
If you want your module to be private or for some reason don't want to publish it in packagist just yet,
see [Including a private module in your project](#including-a-private-module-in-your-project) below.
[/note]

Once you've done that, you can simply install it like
you would any other dependency - just make sure you use the `--prefer-source` option, which will ensure
Composer installs the module directly from GitHub and keeps the initialised local git repository.

```sh
composer require my_vendor/module_name:dev-main --prefer-source
```

[hint]
The `dev-main` portion of the above command above is a version constraint which tells Composer to install your module from the `main` branch.
If you are using a different branch name, you should use the correct branch here instead (e.g. if the branch name is `development`, the constraint
will be `dev-development`).
[/hint]

Once Composer has installed the module, you can develop your module in the `vendor/my_vendor/module_name` directory,
and commit/push changes from there to the remote repository in GitHub.

#### Including a private module in your project

Including public or private repositories that are not indexed on **Packagist** is different from simply using the `composer require` command. We will need to point Composer to specific URLs. Background information can be found at
[Working with project forks and unreleased modules](../../getting_started/composer/#working-with-project-forks-and-unreleased-modules).

For our example module you can add the following lines to your `composer.json` file in the root directory of your main project.

[notice]
This goes into the `composer.json` for the Silverstripe CMS project where you're installing your module, _not_ into the `composer.json` of your module itself.
[/notice]

```json
    "repositories": [
        {
            "type": "vcs",
            "url": "git@github.com:my_vendor/module_name.git",
        }
    ]
```

This will add the repository to the list of URLs Composer checks when updating the project dependencies. You can
now include the dependency as normal, e.g:

```sh
composer require my_vendor/module_name:dev-main --prefer-source
```

### Open-sourcing your creation for the community to use

In case you want to share your creation with the community, read more about [publishing a module](how_tos/publish_a_module).

## Module Standard

The Silverstripe CMS module standard defines a set of conventions that high-quality Silverstripe CMS modules should follow. It’s a bit like PSR for Silverstripe CMS. Suggested improvements can be raised as pull requests.
This standard is also part of the more highlevel
[Supported Modules Definition](https://www.silverstripe.org/software/addons/supported-modules-definition/)
which the Silverstripe CMS project applies to the modules it creates and maintains directly.

### Coding Guidelines

 * Complies to a well defined module directory structure and coding standards:
   * `templates/` (for `.ss` templates)
   * `src/` (for `.php` files)
   * `tests/` (for `*Test.php` test files), and;
   * `_config/` (for `.yml` config files)
 * The module is a Composer package.
 * All Composer dependencies are bound to a single major release (e.g. `^5.0` not `>=5` or `*`) unless there are obvious reasons not to for some specific dependency.
 * There is a level of test coverage.
<<<<<<< HEAD
 * Uses strong typing where appropriate.
 * A clear public API documented in the docblock tags.
   * If parameters and return values don't need additional description and are strongly typed, these should be ommitted from the docblock.
 * Code follows [PSR-1](https://www.php-fig.org/psr/psr-1/) and [PSR-2](https://www.php-fig.org/psr/psr-2/) style guidelines.
=======
 * A clear [public API](/project_governance/public_api/) documented in the docblock tags.
 * Code follows [PSR-1](http://www.php-fig.org/psr/psr-1/) and [PSR-2](http://www.php-fig.org/psr/psr-2/) style guidelines.
>>>>>>> 4ed10c3e
 * `.gitattributes` will be used to exclude non-essential files from the distribution. At a minimum tests, docs, and IDE/dev-tool config should be excluded.
 * Add a [PSR-4 compatible autoload reference](https://getcomposer.org/doc/04-schema.md#psr-4) for your module.

### Documentation Guidelines

Documentation will use the following format:

 * README.md provides:
   * Links or badges to CI and code quality tools.
   * A short summary of the module, end-user.
   * Installation instructions.
 * CONTRIBUTING.md explaining terms of contribution.
 * Has a licence (`LICENSE` file) - for Silverstripe CMS supported this needs to be BSD.
 * Detailed documentation in `/docs/en` as a nested set of GitHub-compatible Markdown files.
   * It is suggested to use a documentation page named `userguide.md` in `docs/en/` that includes documentation of module features that have CMS user functionality (if applicable). For modules with large userguides, this should be in a directory named `userguide` with an `index.md` linking to any other userguide pages.
 * Links and image references are relative, and are able to be followed in viewers such as GitHub.
 * Markdown may include non-visible comments or meta-data.

Documentation will cover:

 * Installation
 * Configuration
 * Usage guides for key features; screenshots are recommended.

## Related

* [Module Skeleton](https://github.com/silverstripe/silverstripe-module)
* [Publishing a module](how_tos/publish_a_module)<|MERGE_RESOLUTION|>--- conflicted
+++ resolved
@@ -172,15 +172,10 @@
  * The module is a Composer package.
  * All Composer dependencies are bound to a single major release (e.g. `^5.0` not `>=5` or `*`) unless there are obvious reasons not to for some specific dependency.
  * There is a level of test coverage.
-<<<<<<< HEAD
  * Uses strong typing where appropriate.
- * A clear public API documented in the docblock tags.
+ * A clear [public API](/project_governance/public_api/) documented in the docblock tags.
    * If parameters and return values don't need additional description and are strongly typed, these should be ommitted from the docblock.
  * Code follows [PSR-1](https://www.php-fig.org/psr/psr-1/) and [PSR-2](https://www.php-fig.org/psr/psr-2/) style guidelines.
-=======
- * A clear [public API](/project_governance/public_api/) documented in the docblock tags.
- * Code follows [PSR-1](http://www.php-fig.org/psr/psr-1/) and [PSR-2](http://www.php-fig.org/psr/psr-2/) style guidelines.
->>>>>>> 4ed10c3e
  * `.gitattributes` will be used to exclude non-essential files from the distribution. At a minimum tests, docs, and IDE/dev-tool config should be excluded.
  * Add a [PSR-4 compatible autoload reference](https://getcomposer.org/doc/04-schema.md#psr-4) for your module.
 
