---
title: Introduction to a Controller
summary: A brief look at the definition of a Controller, creating actions and how to respond to requests.
---

# Introduction to controllers

The following example is for a simple [`Controller`](api:SilverStripe\Control\Controller) class. When building off the Silverstripe CMS you will
subclass the base `Controller` class.

<<<<<<< HEAD
[info]
If you're using the `cms` module and dealing with [`SiteTree`](api:SilverStripe\CMS\Model\SiteTree) records then for your custom page controllers you
would extend [`ContentController`](api:SilverStripe\CMS\Controllers\ContentController) or `PageController`.
[/info]

**app/src/controllers/TeamController.php**

```php
namespace App\Controller;

use App\Model\Team;
=======
```php
// app/src/Control/TeamController.php
namespace App\Control;

>>>>>>> d4be6d4f
use SilverStripe\Control\Controller;
use SilverStripe\Control\HTTPRequest;

class TeamController extends Controller
{
    private static $allowed_actions = [
        'players',
<<<<<<< HEAD
    ];
=======
        'index',
    ];

    public function index(HTTPRequest $request)
    {
        // ...
    }
>>>>>>> d4be6d4f

    public function players(HTTPRequest $request)
    {
        $this->renderWith(Team::class . '_PlayerList');
    }
}
```

[warning]
When choosing names for actions, avoid using the same name you've used for relations on the model the controller represents. If you have relations with the same name as controller actions, templates rendered for that controller which refer to the relation won't render as expected - they will attempt to render the action where you expect to be using the relation.

For example if the controller above was for a `Team` model which had a `Players` relation, the action should not also be named `players`. Something like `showPlayers` would be more appropriate.
[/warning]

## Routing

<<<<<<< HEAD
We need to define the URL that this controller can be accessed on. In our case, the `TeamsController` should be visible 
at `https://www.example.com/teams/` and the `players` custom action is at `https://www.example.com/team/players/`.

[info]
If you're extending `ContentController` or `PageController` for your `SiteTree` records you don't need to define the routes value as the `cms` handles
routing for those.
[/info]

**app/_config/routes.yml**
=======
We need to define the URL that this controller can be accessed on. In our case, the `TeamsController` should be visible
at <http://yoursite.com/teams/> and the `players` custom action is at <http://yoursite.com/team/players/>.

[info]
If you're using the `cms` module with and dealing with `Page` objects then for your custom `Page Type` controllers you
would extend `ContentController` or `PageController`. You don't need to define the routes value as the `cms` handles
routing.
[/info]

[alert]
Make sure that after you have modified the `routes.yml` file, that you clear your Silverstripe CMS caches using `?flush=1`.
[/alert]
>>>>>>> d4be6d4f

```yml
# app/_config/routes.yml
---
Name: approutes
After: '#coreroutes'
---
SilverStripe\Control\Director:
  rules:
<<<<<<< HEAD
    'teams//$Action/$ID/$Name': 'App\Controller\TeamController'
=======
    'teams//$Action/$ID/$Name': 'App\Control\TeamController'
>>>>>>> d4be6d4f
```

[alert]
Make sure that after modifying the `routes.yml` file you clear your Silverstripe CMS caches using `?flush=1`.
[/alert]

For more information about creating custom routes, see the [Routing](routing) documentation.

For information about how to get a URL (e.g. to use in templates) for a given controller action, see [Getting the URL for a controller action](#link) below.

## Actions

<<<<<<< HEAD
Actions in controllers are specific routes which are accessible via HTTP or CLI requests. They are often backed by a method, though a method does not need to be declared so long as there
is a template available to render for the given action.
=======
Controllers respond by default to an `index` method. You don't need to define this method (as it's assumed) but you
can override the `index()` response to provide custom data back to the [Template and Views](../templates).
>>>>>>> d4be6d4f

Controllers respond by default to an `index` action. You don't need to implement this action as a method nor declare it as in `allowed_actions`, but you
can implement the `index()` method and return custom data to be used in the appropriate template (see [Template and Views](../templates)).

Action methods can return one of four things:

1. an array. The appropriate template will be rendered, using the values in the array you provided. The rendered result will be set as the body for the current [`HTTPResponse`](api:SilverStripe\Control\HTTPResponse) object.
2. a string (e.g. JSON or HTML markup). The string will be set as the body for the current `HTTPResponse` object.
3. an `HTTPResponse`. This can either be a new response or `$this->getResponse()`.
4. `$this` or `$this->customise()`. This will render the controller using the appropriate template and set the rendered result as the body for the current `HTTPResponse`.

[hint]

- returning `$this` is the equivalent of returning an empty array.
- returning `$this->customise()` is the equivalent of returning an array with data.

<<<<<<< HEAD
[/hint]

See [templates](#templates) below for information about declaring what template to use in the above scenarios.

A controller action can also throw an [`HTTPResponse_Exception`](api:SilverStripe\Control\HTTPResponse_Exception).
This is a special exception that indicates that a specific error HTTP code should be used in the response.
By throwing this exception, the execution pipeline can adapt and use any error handlers (e.g. via the [silverstripe/errorpage](https://github.com/silverstripe/silverstripe-errorpage/) module).

**app/src/controllers/TeamController.php**

```php
/**
 * Return some additional data to the current response that is waiting to go out, this makes $Title set to 
 * 'My Team Name' and continues on with generating the response.
 */
public function index(HTTPRequest $request) 
{
    return [
        'Title' => 'My Team Name'
    ];
}

/**
 * We can manually create a response and return that to ignore any previous data or modifications to the request.
 */
public function someaction(HTTPRequest $request) 
=======
- an array. In this case the values in the array are available in the templates and the controller completes as usual by returning a [HTTPResponse](api:SilverStripe\Control\HTTPResponse) with the body set to the current template.
- `HTML`. Silverstripe CMS will wrap the `HTML` into a `HTTPResponse` and set the status code to 200.
- an [HTTPResponse](api:SilverStripe\Control\HTTPResponse) containing a manually defined `status code` and `body`.
- an [HTTPResponse_Exception](api:SilverStripe\Control\HTTPResponse_Exception). A special type of response which indicates an error. By returning the exception, the execution pipeline can adapt and display any error handlers.

```php
// app/src/Control/TeamController.php
namespace App\Control;

use SilverStripe\Control\Controller;
// ...

class TeamPageController extends Controller
>>>>>>> d4be6d4f
{
    // ...

    /**
     * Return some additional data to the current response that is waiting to go out, this makes $Title set to
     * 'MyTeamName' and continues on with generating the response.
     */
    public function index(HTTPRequest $request)
    {
        return [
            'Title' => 'My Team Name',
        ];
    }

    /**
     * We can manually create a response and return that to ignore any previous data.
     */
    public function someaction(HTTPRequest $request)
    {
        $this->setResponse(HTTPResponse::create());
        $this->getResponse()->setStatusCode(400);
        $this->getResponse()->setBody('invalid');

        return $this->getResponse();
    }

    /**
     * Or, we can modify the response that is waiting to go out.
     */
    public function anotheraction(HTTPRequest $request)
    {
        $this->getResponse()->setStatusCode(400);

<<<<<<< HEAD
/**
 * We can send stuff to the browser which isn't HTML
 */
public function ajaxaction() 
{
    $this->getResponse()->addHeader('Content-type', 'application/json');

    return json_encode([
        'json' => true,
    ]);
=======
        return $this->getResponse();
    }

    /**
     * We can render HTML and leave Silverstripe CMS to set the response code and body.
     */
    public function htmlaction()
    {
        return $this->customise(ArrayData::create([
            'Title' => 'HTML Action',
        ]))->renderWith('MyCustomTemplate');
    }

    /**
     * We can send stuff to the browser which isn't HTML
     */
    public function ajaxaction()
    {
        $this->getResponse()->setBody(json_encode([
            'json' => true,
        ]));

        $this->getResponse()->addHeader('Content-type', 'application/json');

        return $this->getResponse()
    }
>>>>>>> d4be6d4f
}
```

For more information on how a URL gets mapped to an action see the [Routing](routing) documentation.

## Security

See the [Access Control](access_control) documentation.

## Templates

<<<<<<< HEAD
The template to use for a given action is determined in the following order:

1. If a template has been explicitly declared for the action in the `templates` property, it will be used.
2. If a template has been explicitly declared for the "index" action in the `templates` property, it will be used (regardless of what action is being rendered).
3. If the `template` property has been set at all, its value will be used.
4. If a template exists with the name of this class or any of its ancestors, suffixed with the name of the action name, it will be used.
    - e.g. for the `App\Control\TeamController` example, the "showPlayers" action would look for `templates/App/Control/TeamController_showPlayers.ss` and `templates/SilverStripe/Control/Controller_showPlayers.ss`.
    - Note that the "index" action skips this step.
5. If a template exists with the name of this class or any of its ancestors (with no suffix), it will be used.
    - e.g. for the `App\Control\TeamController` example, it would look for `templates/App/Control/TeamController.ss` and `templates/SilverStripe/Control/Controller.ss`.

[note]
Subclasses of `ContentController` additionally check for templates named similarly to the model the controller represents - for example a `HomePageController` class which represents a `HomePage` model will look for `HomePage_{action}.ss` after checking `HomePageController_{action}.ss`.
[/note]

You can declare templates to be used for an action by setting the `templates` array. The key should be the name of the action,
and the value should be a template name, or array of template names in cascading precedence.

```php
class TeamController extends Controller 
{
    protected $templates = [
        'showPlayers' => 'TemplateForPlayers',
    ];

    private static $allowed_actions = [
        'showPlayers',
    ];
}
```

[warning]
The `templates` property is _not_ a configuration property, so if you declare it directly as in the above example you will
override any templates declared in parent classes. If you want to keep template declarations from parent classes, you could
apply new templates in a constructor like so:

```php
class TeamController extends SomeParentController 
{
    public function __construct()
    {
        parent::__construct();
        $this->templates['showPlayers'] => 'TemplateForPlayers';
    }
}
```

[/warning]

As mentioned in [Actions](#actions) above, controller actions can return a string or `HTTPResponse` to bypass this template selection process.
=======
Controllers are automatically rendered with a template that makes their name. Our `TeamsController` would be rendered
with a `TeamsController.ss` template. Individual actions are rendered in `TeamsController_{actionname}.ss`.

If a template of that name does not exist, then Silverstripe CMS will fall back to the `TeamsController.ss` then to
`Controller.ss`.

Controller actions can use `renderWith` to override this template selection process as in the previous example with
`htmlaction`. `MyCustomTemplate.ss` would be used rather than `TeamsController`.
>>>>>>> d4be6d4f

For more information about templates, inheritance and how to render into views, See the
[Templates and Views](../templates) documentation.

## Getting the URL for a controller action {#link}

<<<<<<< HEAD
Each controller should declare the `url_segment` configuration property, using the non-variable portion of that controller's routing rule.

```php
class TeamController extends Controller 
{
    private static $url_segment = 'teams';
}
```

You can then use the [`Link()`](api:SilverStripe\Control\RequestHandler::Link()) method to get a relative URL for your controller:

```php
$indexLink = $teamController::Link();
$playersActionLink = $teamController::Link('players');
```

You can of course also use `$Link` in a template.

[notice]
If you have more complex logic for determining the link for your controller, you can override the `Link()` method - in that case you should
be sure to invoke the `updateLink` extension method so that extensions can make changes as necessary: `$this->extend('updateLink', $link, $action);`
[/notice]

## Connecting Pages to ContentControllers

By default, a `SiteTree` subclass will be automatically associated with a controller which is in the same
namespace, and is named the same but suffixed with `Controller`. For example, `App\Page\HomePage`
will be associated with a `App\Page\HomePageController` if such a class exists.

If there is no controller for a specific page class, that page's ancestors will be checked until a suitable
controller is found.

If you find that your controllers are in a different namespace then you'll need to define the correct
controller in the `controller_name` configuration property.
=======
Each controller inherits a [`Link()`](api:App\Control\RequestHandler::Link()) method from `RequestHandler`. For this to function correctly, the controller needs the `url_segment` configuration property to be declared.

This should be used to avoid hard coding your routing in views,
as well as give other features in Silverstripe CMS the ability to influence link behaviour.

```php
// app/src/Control/TeamController.php
namespace App\Control;

use SilverStripe\Control\Controller;

class TeamPageController extends Controller
{
    private static $url_segment = 'teams';

    // ...
}
```

Calling `$this->Link()` in the above controller will now give a valid relative URL for accessing the controller on your site. If this is a subcontroller or otherwise has some part of its route that is dynamic, you will need to override the `Link()` method to resolve the correct URL dynamically.

## Connecting pages to controllers

By default, a controller for a page type must reside in the same namespace as its page. If you find that your controllers are in a different namespace then you'll need to override SiteTree::getControllerName().
>>>>>>> d4be6d4f

Example controller:

```php
namespace App\Control;

use PageController;

class TeamPageController extends PageController
{
    // ...

    public function getExample()
    {
        return 'example';
    }
}
```

Example page:

```php
namespace App\PageType;

use App\Control\TeamPageController;
use Page;

class TeamPage extends Page
{
<<<<<<< HEAD
    private static $controller_name = TeamPageController::class;
}
```
=======
    // ...

    public function getControllerName()
    {
        return TeamPageController::class;
    }
}
```

You'd now be able to access methods of the controller in the pages template
>>>>>>> d4be6d4f

You'd now be able to access methods of the controller in the page's template

```ss
<%-- TeamPage.ss --%>
<p>{$getExample}</p>
```

## Related lessons

- [Controller actions/DataObjects as pages](https://www.silverstripe.org/learn/lessons/v4/controller-actions-dataobjects-as-pages-1)
- [Creating filtered views](https://www.silverstripe.org/learn/lessons/v4/creating-filtered-views-1)

## Related documentation

- [Execution Pipeline](../execution_pipeline)
- [Templates and Views](../templates)

## API documentation

- [Controller](api:SilverStripe\Control\Controller)
- [Director](api:SilverStripe\Control\Director)<|MERGE_RESOLUTION|>--- conflicted
+++ resolved
@@ -8,24 +8,16 @@
 The following example is for a simple [`Controller`](api:SilverStripe\Control\Controller) class. When building off the Silverstripe CMS you will
 subclass the base `Controller` class.
 
-<<<<<<< HEAD
 [info]
 If you're using the `cms` module and dealing with [`SiteTree`](api:SilverStripe\CMS\Model\SiteTree) records then for your custom page controllers you
 would extend [`ContentController`](api:SilverStripe\CMS\Controllers\ContentController) or `PageController`.
 [/info]
 
-**app/src/controllers/TeamController.php**
-
-```php
-namespace App\Controller;
+```php
+// app/src/Control/TeamController.php
+namespace App\Control;
 
 use App\Model\Team;
-=======
-```php
-// app/src/Control/TeamController.php
-namespace App\Control;
-
->>>>>>> d4be6d4f
 use SilverStripe\Control\Controller;
 use SilverStripe\Control\HTTPRequest;
 
@@ -33,17 +25,7 @@
 {
     private static $allowed_actions = [
         'players',
-<<<<<<< HEAD
     ];
-=======
-        'index',
-    ];
-
-    public function index(HTTPRequest $request)
-    {
-        // ...
-    }
->>>>>>> d4be6d4f
 
     public function players(HTTPRequest $request)
     {
@@ -60,30 +42,13 @@
 
 ## Routing
 
-<<<<<<< HEAD
-We need to define the URL that this controller can be accessed on. In our case, the `TeamsController` should be visible 
+We need to define the URL that this controller can be accessed on. In our case, the `TeamsController` should be visible
 at `https://www.example.com/teams/` and the `players` custom action is at `https://www.example.com/team/players/`.
 
 [info]
 If you're extending `ContentController` or `PageController` for your `SiteTree` records you don't need to define the routes value as the `cms` handles
 routing for those.
 [/info]
-
-**app/_config/routes.yml**
-=======
-We need to define the URL that this controller can be accessed on. In our case, the `TeamsController` should be visible
-at <http://yoursite.com/teams/> and the `players` custom action is at <http://yoursite.com/team/players/>.
-
-[info]
-If you're using the `cms` module with and dealing with `Page` objects then for your custom `Page Type` controllers you
-would extend `ContentController` or `PageController`. You don't need to define the routes value as the `cms` handles
-routing.
-[/info]
-
-[alert]
-Make sure that after you have modified the `routes.yml` file, that you clear your Silverstripe CMS caches using `?flush=1`.
-[/alert]
->>>>>>> d4be6d4f
 
 ```yml
 # app/_config/routes.yml
@@ -93,11 +58,7 @@
 ---
 SilverStripe\Control\Director:
   rules:
-<<<<<<< HEAD
-    'teams//$Action/$ID/$Name': 'App\Controller\TeamController'
-=======
     'teams//$Action/$ID/$Name': 'App\Control\TeamController'
->>>>>>> d4be6d4f
 ```
 
 [alert]
@@ -110,13 +71,8 @@
 
 ## Actions
 
-<<<<<<< HEAD
 Actions in controllers are specific routes which are accessible via HTTP or CLI requests. They are often backed by a method, though a method does not need to be declared so long as there
 is a template available to render for the given action.
-=======
-Controllers respond by default to an `index` method. You don't need to define this method (as it's assumed) but you
-can override the `index()` response to provide custom data back to the [Template and Views](../templates).
->>>>>>> d4be6d4f
 
 Controllers respond by default to an `index` action. You don't need to implement this action as a method nor declare it as in `allowed_actions`, but you
 can implement the `index()` method and return custom data to be used in the appropriate template (see [Template and Views](../templates)).
@@ -124,16 +80,15 @@
 Action methods can return one of four things:
 
 1. an array. The appropriate template will be rendered, using the values in the array you provided. The rendered result will be set as the body for the current [`HTTPResponse`](api:SilverStripe\Control\HTTPResponse) object.
-2. a string (e.g. JSON or HTML markup). The string will be set as the body for the current `HTTPResponse` object.
-3. an `HTTPResponse`. This can either be a new response or `$this->getResponse()`.
-4. `$this` or `$this->customise()`. This will render the controller using the appropriate template and set the rendered result as the body for the current `HTTPResponse`.
+1. a string (e.g. JSON or HTML markup). The string will be set as the body for the current `HTTPResponse` object.
+1. an `HTTPResponse`. This can either be a new response or `$this->getResponse()`.
+1. `$this` or `$this->customise()`. This will render the controller using the appropriate template and set the rendered result as the body for the current `HTTPResponse`.
 
 [hint]
 
 - returning `$this` is the equivalent of returning an empty array.
 - returning `$this->customise()` is the equivalent of returning an array with data.
 
-<<<<<<< HEAD
 [/hint]
 
 See [templates](#templates) below for information about declaring what template to use in the above scenarios.
@@ -142,30 +97,6 @@
 This is a special exception that indicates that a specific error HTTP code should be used in the response.
 By throwing this exception, the execution pipeline can adapt and use any error handlers (e.g. via the [silverstripe/errorpage](https://github.com/silverstripe/silverstripe-errorpage/) module).
 
-**app/src/controllers/TeamController.php**
-
-```php
-/**
- * Return some additional data to the current response that is waiting to go out, this makes $Title set to 
- * 'My Team Name' and continues on with generating the response.
- */
-public function index(HTTPRequest $request) 
-{
-    return [
-        'Title' => 'My Team Name'
-    ];
-}
-
-/**
- * We can manually create a response and return that to ignore any previous data or modifications to the request.
- */
-public function someaction(HTTPRequest $request) 
-=======
-- an array. In this case the values in the array are available in the templates and the controller completes as usual by returning a [HTTPResponse](api:SilverStripe\Control\HTTPResponse) with the body set to the current template.
-- `HTML`. Silverstripe CMS will wrap the `HTML` into a `HTTPResponse` and set the status code to 200.
-- an [HTTPResponse](api:SilverStripe\Control\HTTPResponse) containing a manually defined `status code` and `body`.
-- an [HTTPResponse_Exception](api:SilverStripe\Control\HTTPResponse_Exception). A special type of response which indicates an error. By returning the exception, the execution pipeline can adapt and display any error handlers.
-
 ```php
 // app/src/Control/TeamController.php
 namespace App\Control;
@@ -173,28 +104,25 @@
 use SilverStripe\Control\Controller;
 // ...
 
-class TeamPageController extends Controller
->>>>>>> d4be6d4f
+class TeamController extends Controller
 {
     // ...
 
     /**
      * Return some additional data to the current response that is waiting to go out, this makes $Title set to
-     * 'MyTeamName' and continues on with generating the response.
+     * 'My Team Name' and continues on with generating the response.
      */
     public function index(HTTPRequest $request)
     {
-        return [
-            'Title' => 'My Team Name',
-        ];
-    }
-
-    /**
-     * We can manually create a response and return that to ignore any previous data.
+        // ...
+    }
+
+    /**
+     * We can manually create a response and return that to ignore any previous data or modifications to the request.
      */
     public function someaction(HTTPRequest $request)
     {
-        $this->setResponse(HTTPResponse::create());
+        $this->setResponse(new HTTPResponse());
         $this->getResponse()->setStatusCode(400);
         $this->getResponse()->setBody('invalid');
 
@@ -208,18 +136,6 @@
     {
         $this->getResponse()->setStatusCode(400);
 
-<<<<<<< HEAD
-/**
- * We can send stuff to the browser which isn't HTML
- */
-public function ajaxaction() 
-{
-    $this->getResponse()->addHeader('Content-type', 'application/json');
-
-    return json_encode([
-        'json' => true,
-    ]);
-=======
         return $this->getResponse();
     }
 
@@ -238,15 +154,12 @@
      */
     public function ajaxaction()
     {
-        $this->getResponse()->setBody(json_encode([
+        $this->getResponse()->addHeader('Content-type', 'application/json');
+
+        return json_encode([
             'json' => true,
-        ]));
-
-        $this->getResponse()->addHeader('Content-type', 'application/json');
-
-        return $this->getResponse()
-    }
->>>>>>> d4be6d4f
+        ]);
+    }
 }
 ```
 
@@ -258,16 +171,15 @@
 
 ## Templates
 
-<<<<<<< HEAD
 The template to use for a given action is determined in the following order:
 
 1. If a template has been explicitly declared for the action in the `templates` property, it will be used.
-2. If a template has been explicitly declared for the "index" action in the `templates` property, it will be used (regardless of what action is being rendered).
-3. If the `template` property has been set at all, its value will be used.
-4. If a template exists with the name of this class or any of its ancestors, suffixed with the name of the action name, it will be used.
+1. If a template has been explicitly declared for the "index" action in the `templates` property, it will be used (regardless of what action is being rendered).
+1. If the `template` property has been set at all, its value will be used.
+1. If a template exists with the name of this class or any of its ancestors, suffixed with the name of the action name, it will be used.
     - e.g. for the `App\Control\TeamController` example, the "showPlayers" action would look for `templates/App/Control/TeamController_showPlayers.ss` and `templates/SilverStripe/Control/Controller_showPlayers.ss`.
     - Note that the "index" action skips this step.
-5. If a template exists with the name of this class or any of its ancestors (with no suffix), it will be used.
+1. If a template exists with the name of this class or any of its ancestors (with no suffix), it will be used.
     - e.g. for the `App\Control\TeamController` example, it would look for `templates/App/Control/TeamController.ss` and `templates/SilverStripe/Control/Controller.ss`.
 
 [note]
@@ -278,7 +190,11 @@
 and the value should be a template name, or array of template names in cascading precedence.
 
 ```php
-class TeamController extends Controller 
+namespace App\Control;
+
+use SilverStripe\Control\Controller;
+
+class TeamController extends Controller
 {
     protected $templates = [
         'showPlayers' => 'TemplateForPlayers',
@@ -291,13 +207,17 @@
 ```
 
 [warning]
-The `templates` property is _not_ a configuration property, so if you declare it directly as in the above example you will
+The `templates` property is *not* a configuration property, so if you declare it directly as in the above example you will
 override any templates declared in parent classes. If you want to keep template declarations from parent classes, you could
 apply new templates in a constructor like so:
 
 ```php
-class TeamController extends SomeParentController 
-{
+namespace App\Control;
+
+class TeamController extends SomeParentController
+{
+    // ...
+
     public function __construct()
     {
         parent::__construct();
@@ -309,29 +229,23 @@
 [/warning]
 
 As mentioned in [Actions](#actions) above, controller actions can return a string or `HTTPResponse` to bypass this template selection process.
-=======
-Controllers are automatically rendered with a template that makes their name. Our `TeamsController` would be rendered
-with a `TeamsController.ss` template. Individual actions are rendered in `TeamsController_{actionname}.ss`.
-
-If a template of that name does not exist, then Silverstripe CMS will fall back to the `TeamsController.ss` then to
-`Controller.ss`.
-
-Controller actions can use `renderWith` to override this template selection process as in the previous example with
-`htmlaction`. `MyCustomTemplate.ss` would be used rather than `TeamsController`.
->>>>>>> d4be6d4f
 
 For more information about templates, inheritance and how to render into views, See the
 [Templates and Views](../templates) documentation.
 
 ## Getting the URL for a controller action {#link}
 
-<<<<<<< HEAD
 Each controller should declare the `url_segment` configuration property, using the non-variable portion of that controller's routing rule.
 
 ```php
-class TeamController extends Controller 
+namespace App\Control;
+
+use SilverStripe\Control\Controller;
+
+class TeamController extends Controller
 {
     private static $url_segment = 'teams';
+    // ...
 }
 ```
 
@@ -349,25 +263,21 @@
 be sure to invoke the `updateLink` extension method so that extensions can make changes as necessary: `$this->extend('updateLink', $link, $action);`
 [/notice]
 
-## Connecting Pages to ContentControllers
+## Connecting pages to controllers
 
 By default, a `SiteTree` subclass will be automatically associated with a controller which is in the same
-namespace, and is named the same but suffixed with `Controller`. For example, `App\Page\HomePage`
-will be associated with a `App\Page\HomePageController` if such a class exists.
+namespace, and is named the same but suffixed with `Controller`. For example, `App\PageType\HomePage`
+will be associated with a `App\PageType\HomePageController` if such a class exists.
 
 If there is no controller for a specific page class, that page's ancestors will be checked until a suitable
 controller is found.
 
 If you find that your controllers are in a different namespace then you'll need to define the correct
 controller in the `controller_name` configuration property.
-=======
-Each controller inherits a [`Link()`](api:App\Control\RequestHandler::Link()) method from `RequestHandler`. For this to function correctly, the controller needs the `url_segment` configuration property to be declared.
-
-This should be used to avoid hard coding your routing in views,
-as well as give other features in Silverstripe CMS the ability to influence link behaviour.
-
-```php
-// app/src/Control/TeamController.php
+
+Example controller:
+
+```php
 namespace App\Control;
 
 use SilverStripe\Control\Controller;
@@ -381,29 +291,6 @@
 ```
 
 Calling `$this->Link()` in the above controller will now give a valid relative URL for accessing the controller on your site. If this is a subcontroller or otherwise has some part of its route that is dynamic, you will need to override the `Link()` method to resolve the correct URL dynamically.
-
-## Connecting pages to controllers
-
-By default, a controller for a page type must reside in the same namespace as its page. If you find that your controllers are in a different namespace then you'll need to override SiteTree::getControllerName().
->>>>>>> d4be6d4f
-
-Example controller:
-
-```php
-namespace App\Control;
-
-use PageController;
-
-class TeamPageController extends PageController
-{
-    // ...
-
-    public function getExample()
-    {
-        return 'example';
-    }
-}
-```
 
 Example page:
 
@@ -415,22 +302,9 @@
 
 class TeamPage extends Page
 {
-<<<<<<< HEAD
     private static $controller_name = TeamPageController::class;
 }
 ```
-=======
-    // ...
-
-    public function getControllerName()
-    {
-        return TeamPageController::class;
-    }
-}
-```
-
-You'd now be able to access methods of the controller in the pages template
->>>>>>> d4be6d4f
 
 You'd now be able to access methods of the controller in the page's template
 
