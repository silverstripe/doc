---
title: Formatting, Casting, and Escaping Variable Content
summary: Information on casting, security, modifying data before it's displayed to the user and how to format data within the template.
icon: code
---

<<<<<<< HEAD
# Formatting, casting, and escaping variable content

All objects that are being rendered in a template should be a [ViewableData](api:SilverStripe\View\ViewableData) instance such as `DataObject`, 
`DBField` or `Controller`. From these objects, the template can include any method from the object in [scope](syntax#scope).

## Casting

The templating system casts variables and the result of method calls into one of the various [`DBField`](api:SilverStripe\ORM\FieldType\DBField)
classes before outputting them in the final rendered markup. Those `DBField` classes provide methods that developers can use to format data in
the template (e.g. choosing how to format a date), as well as defining whether HTML markup in that data will be escaped, stripped, or included
directly in the rendered result.

Methods which return data to the template should either return an explicit object instance describing the type of
content that method sends back, or provide a type (using the same format as the `$db` array described in
[Data types and casting](/developer_guides/model/data_types_and_casting/)) in the `$casting` array for the object. When rendering that method
to a template, Silverstripe CMS will ensure that the object is wrapped in the correct type. This provides you with all of the methods available in
that class, and ensures and values are safely escaped.

```php
use SilverStripe\View\ViewableData;

class MyTemplatedObject extends ViewableData 
=======
# Formatting and casting

All objects that are being rendered in a template should be a [ViewableData](api:SilverStripe\View\ViewableData) instance such as `DataObject`,
`DBField` or `Controller`. From these objects, the template can include any method from the object in
[scope](syntax#scope).

For instance, if we provide a [DBHtmlText](api:SilverStripe\ORM\FieldType\DBHtmlText) instance to the template we can call the `FirstParagraph` method. This will
output the result of the [DBHtmlText::FirstParagraph()](api:SilverStripe\ORM\FieldType\DBHtmlText::FirstParagraph()) method to the template.

```ss
<%-- app/templates/Page.ss --%>
$Content.FirstParagraph
<!-- returns the result of DBHtmlText::FirstParagragh() -->

$LastEdited.Format("d/m/Y")
<!-- returns the result of DBDatetime::Format("d/m/Y") -->
```

Any public method from the object in scope can be called within the template. If that method returns another
`ViewableData` instance, you can chain the method calls.

```ss
$Content.FirstParagraph.NoHTML
<!-- "First Paragraph" -->

<p>Copyright {$Now.Year}</p>
<!-- "Copyright 2014" -->

<div class="$URLSegment.LowerCase">
<!-- <div class="about-us"> -->
```

[notice]
See the API documentation for [DBHtmlText](api:SilverStripe\ORM\FieldType\DBHtmlText), [FieldType](api:SilverStripe\ORM\FieldType), [DBText](api:SilverStripe\ORM\FieldType\DBText) for all the methods you can use to format
your text instances. For other objects such as [DBDatetime](api:SilverStripe\ORM\FieldType\DBDatetime) objects see their respective API documentation pages.
[/notice]

## ForTemplate

When rendering an object to the template such as `$Me` the `forTemplate` method is called. This method can be used to
provide default template for an object.

```php
// app/src/Model/MyDataObject.php
namespace App\Model;

use SilverStripe\ORM\DataObject;

class MyDataObject extends DataObject
{
    public function forTemplate()
    {
        return 'Whatever is returned from here will be printed when $Me is used in a template';
    }
}
```

```ss
<%-- app/templates/App/Model/MyDataObject.ss --%>
<%-- This will call the forTemplate method: --%>
$Me
```

## Casting

Methods which return data to the template should either return an explicit object instance describing the type of
content that method sends back, or provide a type in the `$casting` array for the object. When rendering that method
to a template, Silverstripe CMS will ensure that the object is wrapped in the correct type and values are safely escaped.

```php
namespace App\Model;

use SilverStripe\ORM\DataObject;

class MyDataObject extends DataObject
>>>>>>> d4be6d4f
{
    private static $casting = [
        'Header' => 'HTMLText',
    ];

    public function getHeader()
    {
        return '<h1>This is my header</h1>';
    }
}
```

<<<<<<< HEAD
When calling `$MyCustomMethod` on the above object from a template, Silverstripe CMS now has the context that this method contains HTML, so it
won't escape the value.
=======
When calling `$Header` Silverstripe CMS now has the context that this method will contain HTML and escape the data
accordingly.

[note]
By default, all content without a type explicitly defined in a `$casting` array will be assumed to be `Text` content
and HTML characters encoded.
[/note]

## Escaping

Properties are usually auto-escaped in templates to ensure consistent representation, and avoid format clashes like
displaying un-escaped ampersands in HTML. By default, values are escaped as `XML`, which is equivalent to `HTML` for
this purpose.

[note]
There's some exceptions to this rule, see the ["security" guide](../security).
[/note]
>>>>>>> d4be6d4f

For every field used in templates, a casting helper will be applied. This will first check for any
`casting` helper on your model specific to that field, and will fall back to the `default_cast` config
in case none are specified.

[note]
By default, all content without a type explicitly defined in a `$casting` array will use the `ViewableData.default_cast` configuration. By default,
that configuration is set to `Text`, so HTML characters are escaped.
[/note]

### Common casting types

Values can be cast as any `DBField` instance, but these tend to be the most common:

<<<<<<< HEAD
 * `Text` Which is a plain text string, and will be safely encoded via [`htmlspecialchars()`](https://www.php.net/manual/en/function.htmlspecialchars.php) when placed into
=======
- `Text` Which is a plain text string, and will be safely encoded via HTML entities when placed into
>>>>>>> d4be6d4f
 a template.
- `Varchar` which is the same as `Text` but for single-line text that should not have line breaks.
- `HTMLFragment` is a block of raw HTML, which should not be escaped. Take care to sanitise any HTML
 value saved into the database.
- `HTMLText` is a `HTMLFragment`, but has shortcodes enabled. This should only be used for content
 that is modified via a TinyMCE editor, which will insert shortcodes.
<<<<<<< HEAD
 * `Int` for integers.
 * `Decimal` for floating point values.
 * `Boolean` For boolean values.
 * `Datetime` for date and time.
=======
- `Int` for integers.
- `Decimal` for floating point values.
- `Boolean` For boolean values.
- `Datetime` for date and time.

See the [Model data types and casting](/developer_guides/model/data_types_and_casting) section for
instructions on configuring your model to declare casting types for fields.
>>>>>>> d4be6d4f

## Formatting

As has been mentioned in a few sections of documentation already, in a template you have access to all of the public properties and methods of any
object in scope. For instance, if we provide a [`DBHtmlText`](api:SilverStripe\ORM\FieldType\DBHtmlText) instance to the template (either directly
by returning it from a method, or by declaring it in the `$db` configuration for a `DataObject` model, or by declaring it in the `$casting` configuration),
we can use `$MyField.FirstParagraph` in the template. This will
output the result of the [`DBHtmlText::FirstParagraph()`](api:SilverStripe\ORM\FieldType\DBHtmlText::FirstParagraph()) method to the template.

**app/src/Page.ss**

```ss
<%-- prints the result of DBHtmlText::FirstParagragh() --%>
$Content.FirstParagraph

<%-- prints the result of DBDatetime::Format("d/m/Y") --%>
$LastEdited.Format("d/m/Y")
```

Any public method from the object in scope can be called within the template. If that method returns another
`ViewableData` instance, you can chain the method calls.

```ss
<%-- prints the first paragraph of content for the first item in the list --%>
$MyList.First.Content.FirstParagraph

<%-- prints "Copyright 2023" --%>
<p>Copyright {$Now.Year}</p>

<%-- prints <div class="about-us"> --%>
<div class="$URLSegment.LowerCase">
```

### Commonly useful formatting methods

All `DBField` instances share the following useful methods for formatting their values:

- [`RAW()`](api:SilverStripe\ORM\FieldType\DBField::RAW()) - outputs the _raw_ value into the template with no escaping.
- [`XML()`](api:SilverStripe\ORM\FieldType\DBField::XML()) (and its alias [`HTML()`](api:SilverStripe\ORM\FieldType\DBField::HTML())) - encodes the value (using [`htmlspecialchars()`](https://www.php.net/manual/en/function.htmlspecialchars.php)) before outputting it.
- [`CDATA`](api:SilverStripe\ORM\FieldType\DBField::CDATA()) - formats the value safely for insertion as a literal string in an XML file.
  - e.g. `<element>$Field.CDATA</element>` will ensure that the `<element>` body is safely escaped as a string.
- [`JS()`](api:SilverStripe\ORM\FieldType\DBField::JS()) - ensures that text is properly escaped for use in Javascript.
  - e.g. `var fieldVal = '$Field.JS';` can be used in javascript defined in templates to encode values safely.
- [`ATT()`](api:SilverStripe\ORM\FieldType\DBField::ATT()) (and its alias [`HTMLATT()`](api:SilverStripe\ORM\FieldType\DBField::HTMLATT())) - formats the value appropriate for an HTML attribute string
  - e.g. `<div data-my-field="$MyField.HTMLATT"></div>`
- [`RAWURLATT()`](api:SilverStripe\ORM\FieldType\DBField::RAWURLATT()) - encodes strings for use in URLs via [`rawurlencode()`](https://www.php.net/manual/en/function.rawurlencode.php)
- [`URLATT()`](api:SilverStripe\ORM\FieldType\DBField::URLATT()) - encodes strings for use in URLs via [`urlencode()`](https://www.php.net/manual/en/function.urlencode.php)
- [`JSON()`](api:SilverStripe\ORM\FieldType\DBField::JSON()) - encodes the value as a JSON string via [`json_encode()`](https://www.php.net/manual/en/function.json-encode.php)

[info]
See [the API documentation](api:SilverStripe\ORM\FieldType) for all the formatting methods available to you for the various field types.
[/info]

## Escaping HTML values in templates {#escaping}

[notice]
For specific security advice related to escaping values, see the [Security](/developer_guides/security/secure_coding/#xss-cross-site-scripting)
documentation.
[/notice]

The concept of escaping values in templates is ultimately just a combination of formatting and casting.

Values are typically escaped (i.e. the special HTML characters are encoded) in templates by either not
declaring a casting type, or by defaulting to the `Text` casting type defined on `ViewableData`.

See the [casting](#casting) section above for
instructions on configuring your model to declare casting types for fields, and how some of the more common
casting types affect escaping.

[info]
In addition to escaping via casting, `DBField` instances have an `escape_type` configuration property which is
either set to `"xml"` or `"raw"`. This configuration tells you whether XML content will be escaped or not, but does
_not_ actually directly affect the casting of the value in templates. That is determined by what is returned from
the `forTemplate()` method (or any method explicitly called from within the template).
[/info]

### Escape methods in templates

Within the template, fields can have their encoding customised at a certain level with format methods.
<<<<<<< HEAD

See the [formatting](#formatting) section above for some of the more common formatting methods available
and how they affect escaping.

[hint]
If you are unsure of whether the field has been cast to `HTMLText` but you know
it contains safe HTML content, you can use `.RAW` to ensure the HTML is not escaped.
[/hint]
=======
See [DBField](api:SilverStripe\ORM\FieldType\DBField) for the specific implementation, but they will generally follow the below rules:

- `$Field` with no format method supplied will correctly cast itself for the HTML template, as defined
  by the casting helper for that field. In most cases this is the best method to use for templates.
- `$Field.XML` Will invoke `htmlentities` on special characters in the value, even if it's already
  cast as HTML.
- `$Field.ATT` will ensure the field is XML encoded for placement inside a HTML element property.
  This will invoke `htmlentities` on the value (even if already cast as HTML) and will escape quotes.
- `Field.JS` will cast this value as a JavaScript string. For example `var fieldVal = '$Field.JS';` can
  be used in JavaScript defined in templates to encode values safely.
- `$Field.CDATA` will cast this value safely for insertion as a literal string in an XML file.
  e.g. `<element>$Field.CDATA</element>` will ensure that the `<element>` body is safely escaped
  as a string.
>>>>>>> d4be6d4f

[warning]
Be careful using `.RAW` on non HTML field types - if the value being formatted includes content provided
by the user you could be introducing attack vectors for cross-site scripting attacks.
[/warning]

## Cast summary methods

Certain subclasses of DBField also have additional summary or manipulations methods, each of
which can be chained in order to perform more complicated manipulations.

For instance, The following class methods can be used in templates for the below types:

Text / HTMLText methods:

<<<<<<< HEAD
* [`Plain()`](api:SilverStripe\ORM\FieldType\DBString::Plain()) Will convert any HTML to plain text version. For example, could be used for plain-text
  version of emails.
* [`LimitSentences(<num>)`](api:SilverStripe\ORM\FieldType\DBText::LimitSentences()) - limits output to the first `<num>` sentences in the content. This method internally calls `Plain()`,
  converting HTML content into plain text.
=======
- `$Plain` Will convert any HTML to plain text version. For example, could be used for plain-text
  version of emails.
- `$LimitSentences(<num>)` Will limit to the first `<num>` sentences in the content. If called on
  HTML content this will have all HTML stripped and converted to plain text.
>>>>>>> d4be6d4f

## Related lessons

- [Dealing with arbitrary template data](https://www.silverstripe.org/learn/lessons/v4/dealing-with-arbitrary-template-data-1)<|MERGE_RESOLUTION|>--- conflicted
+++ resolved
@@ -4,10 +4,9 @@
 icon: code
 ---
 
-<<<<<<< HEAD
 # Formatting, casting, and escaping variable content
 
-All objects that are being rendered in a template should be a [ViewableData](api:SilverStripe\View\ViewableData) instance such as `DataObject`, 
+All objects that are being rendered in a template should be a [ViewableData](api:SilverStripe\View\ViewableData) instance such as `DataObject`,
 `DBField` or `Controller`. From these objects, the template can include any method from the object in [scope](syntax#scope).
 
 ## Casting
@@ -24,86 +23,11 @@
 that class, and ensures and values are safely escaped.
 
 ```php
+namespace App\Data;
+
 use SilverStripe\View\ViewableData;
 
-class MyTemplatedObject extends ViewableData 
-=======
-# Formatting and casting
-
-All objects that are being rendered in a template should be a [ViewableData](api:SilverStripe\View\ViewableData) instance such as `DataObject`,
-`DBField` or `Controller`. From these objects, the template can include any method from the object in
-[scope](syntax#scope).
-
-For instance, if we provide a [DBHtmlText](api:SilverStripe\ORM\FieldType\DBHtmlText) instance to the template we can call the `FirstParagraph` method. This will
-output the result of the [DBHtmlText::FirstParagraph()](api:SilverStripe\ORM\FieldType\DBHtmlText::FirstParagraph()) method to the template.
-
-```ss
-<%-- app/templates/Page.ss --%>
-$Content.FirstParagraph
-<!-- returns the result of DBHtmlText::FirstParagragh() -->
-
-$LastEdited.Format("d/m/Y")
-<!-- returns the result of DBDatetime::Format("d/m/Y") -->
-```
-
-Any public method from the object in scope can be called within the template. If that method returns another
-`ViewableData` instance, you can chain the method calls.
-
-```ss
-$Content.FirstParagraph.NoHTML
-<!-- "First Paragraph" -->
-
-<p>Copyright {$Now.Year}</p>
-<!-- "Copyright 2014" -->
-
-<div class="$URLSegment.LowerCase">
-<!-- <div class="about-us"> -->
-```
-
-[notice]
-See the API documentation for [DBHtmlText](api:SilverStripe\ORM\FieldType\DBHtmlText), [FieldType](api:SilverStripe\ORM\FieldType), [DBText](api:SilverStripe\ORM\FieldType\DBText) for all the methods you can use to format
-your text instances. For other objects such as [DBDatetime](api:SilverStripe\ORM\FieldType\DBDatetime) objects see their respective API documentation pages.
-[/notice]
-
-## ForTemplate
-
-When rendering an object to the template such as `$Me` the `forTemplate` method is called. This method can be used to
-provide default template for an object.
-
-```php
-// app/src/Model/MyDataObject.php
-namespace App\Model;
-
-use SilverStripe\ORM\DataObject;
-
-class MyDataObject extends DataObject
-{
-    public function forTemplate()
-    {
-        return 'Whatever is returned from here will be printed when $Me is used in a template';
-    }
-}
-```
-
-```ss
-<%-- app/templates/App/Model/MyDataObject.ss --%>
-<%-- This will call the forTemplate method: --%>
-$Me
-```
-
-## Casting
-
-Methods which return data to the template should either return an explicit object instance describing the type of
-content that method sends back, or provide a type in the `$casting` array for the object. When rendering that method
-to a template, Silverstripe CMS will ensure that the object is wrapped in the correct type and values are safely escaped.
-
-```php
-namespace App\Model;
-
-use SilverStripe\ORM\DataObject;
-
-class MyDataObject extends DataObject
->>>>>>> d4be6d4f
+class MyTemplatedObject extends ViewableData
 {
     private static $casting = [
         'Header' => 'HTMLText',
@@ -116,28 +40,8 @@
 }
 ```
 
-<<<<<<< HEAD
 When calling `$MyCustomMethod` on the above object from a template, Silverstripe CMS now has the context that this method contains HTML, so it
 won't escape the value.
-=======
-When calling `$Header` Silverstripe CMS now has the context that this method will contain HTML and escape the data
-accordingly.
-
-[note]
-By default, all content without a type explicitly defined in a `$casting` array will be assumed to be `Text` content
-and HTML characters encoded.
-[/note]
-
-## Escaping
-
-Properties are usually auto-escaped in templates to ensure consistent representation, and avoid format clashes like
-displaying un-escaped ampersands in HTML. By default, values are escaped as `XML`, which is equivalent to `HTML` for
-this purpose.
-
-[note]
-There's some exceptions to this rule, see the ["security" guide](../security).
-[/note]
->>>>>>> d4be6d4f
 
 For every field used in templates, a casting helper will be applied. This will first check for any
 `casting` helper on your model specific to that field, and will fall back to the `default_cast` config
@@ -152,31 +56,17 @@
 
 Values can be cast as any `DBField` instance, but these tend to be the most common:
 
-<<<<<<< HEAD
- * `Text` Which is a plain text string, and will be safely encoded via [`htmlspecialchars()`](https://www.php.net/manual/en/function.htmlspecialchars.php) when placed into
-=======
-- `Text` Which is a plain text string, and will be safely encoded via HTML entities when placed into
->>>>>>> d4be6d4f
+- `Text` Which is a plain text string, and will be safely encoded via [`htmlspecialchars()`](https://www.php.net/manual/en/function.htmlspecialchars.php) when placed into
  a template.
 - `Varchar` which is the same as `Text` but for single-line text that should not have line breaks.
 - `HTMLFragment` is a block of raw HTML, which should not be escaped. Take care to sanitise any HTML
  value saved into the database.
 - `HTMLText` is a `HTMLFragment`, but has shortcodes enabled. This should only be used for content
  that is modified via a TinyMCE editor, which will insert shortcodes.
-<<<<<<< HEAD
- * `Int` for integers.
- * `Decimal` for floating point values.
- * `Boolean` For boolean values.
- * `Datetime` for date and time.
-=======
 - `Int` for integers.
 - `Decimal` for floating point values.
 - `Boolean` For boolean values.
 - `Datetime` for date and time.
-
-See the [Model data types and casting](/developer_guides/model/data_types_and_casting) section for
-instructions on configuring your model to declare casting types for fields.
->>>>>>> d4be6d4f
 
 ## Formatting
 
@@ -186,9 +76,9 @@
 we can use `$MyField.FirstParagraph` in the template. This will
 output the result of the [`DBHtmlText::FirstParagraph()`](api:SilverStripe\ORM\FieldType\DBHtmlText::FirstParagraph()) method to the template.
 
-**app/src/Page.ss**
+```ss
+<%-- app/src/Page.ss --%>
 
-```ss
 <%-- prints the result of DBHtmlText::FirstParagragh() --%>
 $Content.FirstParagraph
 
@@ -214,12 +104,12 @@
 
 All `DBField` instances share the following useful methods for formatting their values:
 
-- [`RAW()`](api:SilverStripe\ORM\FieldType\DBField::RAW()) - outputs the _raw_ value into the template with no escaping.
+- [`RAW()`](api:SilverStripe\ORM\FieldType\DBField::RAW()) - outputs the *raw* value into the template with no escaping.
 - [`XML()`](api:SilverStripe\ORM\FieldType\DBField::XML()) (and its alias [`HTML()`](api:SilverStripe\ORM\FieldType\DBField::HTML())) - encodes the value (using [`htmlspecialchars()`](https://www.php.net/manual/en/function.htmlspecialchars.php)) before outputting it.
 - [`CDATA`](api:SilverStripe\ORM\FieldType\DBField::CDATA()) - formats the value safely for insertion as a literal string in an XML file.
   - e.g. `<element>$Field.CDATA</element>` will ensure that the `<element>` body is safely escaped as a string.
-- [`JS()`](api:SilverStripe\ORM\FieldType\DBField::JS()) - ensures that text is properly escaped for use in Javascript.
-  - e.g. `var fieldVal = '$Field.JS';` can be used in javascript defined in templates to encode values safely.
+- [`JS()`](api:SilverStripe\ORM\FieldType\DBField::JS()) - ensures that text is properly escaped for use in JavaScript.
+  - e.g. `var fieldVal = '$Field.JS';` can be used in JavaScript defined in templates to encode values safely.
 - [`ATT()`](api:SilverStripe\ORM\FieldType\DBField::ATT()) (and its alias [`HTMLATT()`](api:SilverStripe\ORM\FieldType\DBField::HTMLATT())) - formats the value appropriate for an HTML attribute string
   - e.g. `<div data-my-field="$MyField.HTMLATT"></div>`
 - [`RAWURLATT()`](api:SilverStripe\ORM\FieldType\DBField::RAWURLATT()) - encodes strings for use in URLs via [`rawurlencode()`](https://www.php.net/manual/en/function.rawurlencode.php)
@@ -249,14 +139,13 @@
 [info]
 In addition to escaping via casting, `DBField` instances have an `escape_type` configuration property which is
 either set to `"xml"` or `"raw"`. This configuration tells you whether XML content will be escaped or not, but does
-_not_ actually directly affect the casting of the value in templates. That is determined by what is returned from
+*not* actually directly affect the casting of the value in templates. That is determined by what is returned from
 the `forTemplate()` method (or any method explicitly called from within the template).
 [/info]
 
 ### Escape methods in templates
 
 Within the template, fields can have their encoding customised at a certain level with format methods.
-<<<<<<< HEAD
 
 See the [formatting](#formatting) section above for some of the more common formatting methods available
 and how they affect escaping.
@@ -265,21 +154,6 @@
 If you are unsure of whether the field has been cast to `HTMLText` but you know
 it contains safe HTML content, you can use `.RAW` to ensure the HTML is not escaped.
 [/hint]
-=======
-See [DBField](api:SilverStripe\ORM\FieldType\DBField) for the specific implementation, but they will generally follow the below rules:
-
-- `$Field` with no format method supplied will correctly cast itself for the HTML template, as defined
-  by the casting helper for that field. In most cases this is the best method to use for templates.
-- `$Field.XML` Will invoke `htmlentities` on special characters in the value, even if it's already
-  cast as HTML.
-- `$Field.ATT` will ensure the field is XML encoded for placement inside a HTML element property.
-  This will invoke `htmlentities` on the value (even if already cast as HTML) and will escape quotes.
-- `Field.JS` will cast this value as a JavaScript string. For example `var fieldVal = '$Field.JS';` can
-  be used in JavaScript defined in templates to encode values safely.
-- `$Field.CDATA` will cast this value safely for insertion as a literal string in an XML file.
-  e.g. `<element>$Field.CDATA</element>` will ensure that the `<element>` body is safely escaped
-  as a string.
->>>>>>> d4be6d4f
 
 [warning]
 Be careful using `.RAW` on non HTML field types - if the value being formatted includes content provided
@@ -295,17 +169,10 @@
 
 Text / HTMLText methods:
 
-<<<<<<< HEAD
-* [`Plain()`](api:SilverStripe\ORM\FieldType\DBString::Plain()) Will convert any HTML to plain text version. For example, could be used for plain-text
+- [`Plain()`](api:SilverStripe\ORM\FieldType\DBString::Plain()) Will convert any HTML to plain text version. For example, could be used for plain-text
   version of emails.
-* [`LimitSentences(<num>)`](api:SilverStripe\ORM\FieldType\DBText::LimitSentences()) - limits output to the first `<num>` sentences in the content. This method internally calls `Plain()`,
+- [`LimitSentences(<num>)`](api:SilverStripe\ORM\FieldType\DBText::LimitSentences()) - limits output to the first `<num>` sentences in the content. This method internally calls `Plain()`,
   converting HTML content into plain text.
-=======
-- `$Plain` Will convert any HTML to plain text version. For example, could be used for plain-text
-  version of emails.
-- `$LimitSentences(<num>)` Will limit to the first `<num>` sentences in the content. If called on
-  HTML content this will have all HTML stripped and converted to plain text.
->>>>>>> d4be6d4f
 
 ## Related lessons
 
