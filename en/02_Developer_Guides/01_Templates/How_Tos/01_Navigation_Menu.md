--- conflicted
+++ resolved
@@ -8,13 +8,8 @@
 In this how-to, we'll create a simple menu which you can use as the primary navigation for your website. This outputs a
 top level menu with a nested second level using the `Menu` loop and a `Children` loop.
 
-<<<<<<< HEAD
 This template relies on the [`Menu()`](api:SilverStripe\Controllers\ContentController::Menu()) method available via the [`ContentController`](api:SilverStripe\Controllers\ContentController) on all [`SiteTree`](api:SilverStripe\CMS\Model\SiteTree) records. The number passed in is the level to start the menu from, where `1` is the root level pages.
 
-**app/templates/Page.ss**
-
-=======
->>>>>>> d4be6d4f
 ```ss
 <%-- app/templates/Page.ss --%>
 <ul>
