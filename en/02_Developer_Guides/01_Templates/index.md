--- conflicted
+++ resolved
@@ -5,23 +5,14 @@
 icon: file-code
 ---
 
-<<<<<<< HEAD
+# Templates and views
+
 Most of the public-facing content on your website will likely be rendered from template files that are defined in Silverstripe CMS. Either in the
-core framework, the modules or themes you install, and your own custom templates. 
+core framework, the modules or themes you install, and your own custom templates.
 
-Silverstripe CMS templates are simple text files that have an `.ss` extension. They can contain any markup language (e.g HTML, 
+Silverstripe CMS templates are simple text files that have an `.ss` extension. They can contain any markup language (e.g HTML,
 XML, JSON..) and can include features such as variables and logic controls such as conditionals.
 In this guide we'll look at the syntax of the custom template engine [`SSViewer`](api:SilverStripe\View\SSViewer) and how to render
-=======
-# Templates and views
-
-Most of what will be public on your website comes from template files that are defined in Silverstripe CMS. Either in the
-core framework, the modules or themes you install, and your own custom templates.
-
-Silverstripe CMS templates are simple text files that have an `.ss` extension. They can contain any markup language (e.g. HTML,
-XML, JSON..) and are processed to add features such as `$Var` to output variables and logic controls like
-`<% if $Var %>`. In this guide we'll look at the syntax of the custom template engine [SSViewer](api:SilverStripe\View\SSViewer) and how to render
->>>>>>> d4be6d4f
 templates from your controllers.
 
 [CHILDREN Exclude=How_Tos]
