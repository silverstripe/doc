--- conflicted
+++ resolved
@@ -295,20 +295,13 @@
 
  * `$Even`, `$Odd`: Returns boolean, handy for zebra striping.
  * `$EvenOdd`: Returns a string, either 'even' or 'odd'. Useful for CSS classes.
-<<<<<<< HEAD
- * `$First`, `$Last`, `$Middle`: Booleans about the position in the list
+ * `$First`, `$Last`, `$Middle`: Booleans about the position in the list.
  * `$FirstLast`: Returns a string, "first", "last", "first last" (if both), or "". Useful for CSS classes.
  * `$Pos`: The current position in the list (integer).
    Will start at 1, but can take a starting index as a parameter.
  * `$FromEnd`: The position of the item from the end (integer).
    Last item defaults to 1, but can be passed as a parameter.
- * `$TotalItems`: Number of items in the list (integer)
-=======
- * `$First`, `$Last`, `$Middle`: Booleans about the position in the list.
- * `$FirstLast`: Returns a string, "first", "last", or "". Useful for CSS classes.
- * `$Pos`: The current position in the list (integer). Will start at 1.
  * `$TotalItems`: Number of items in the list (integer).
->>>>>>> 1f75463e
 
 	:::ss
 	<ul>
