---
title: Caching
summary: Optimise performance by caching expensive processes
icon: tachometer-alt
---
# Caching

## Overview

The framework uses caches to store infrequently changing values.
By default, the storage mechanism chooses the most performant adapter available
(PHP opcache, APC, or filesystem). Other cache backends can be configured.

The most common caches are manifests of various resources:

<<<<<<< HEAD
 * PHP class locations ([ClassManifest](api:SilverStripe\Core\Manifest\ClassManifest))
 * Configuration settings from YAML files ([CachedConfigCollection](api:SilverStripe\Config\Collections\CachedConfigCollection))
 * Language files ([i18n](api:SilverStripe\i18n\i18n))
=======
- PHP class locations ([ClassManifest](api:SilverStripe\Core\Manifest\ClassManifest))
- Configuration settings from YAML files ([ConfigManifest](api:ConfigManifest))
- Language files ([i18n](api:SilverStripe\i18n\i18n))
>>>>>>> d4be6d4f

Flushing the various manifests is performed through a GET
parameter (`flush=1`). Since this action requires more server resources than normal requests,
executing the action is limited to the following cases when performed via a web request:

- The [environment](/getting_started/environment_management) is in "dev mode"
- A user is logged in with ADMIN permissions
- An error occurs during startup

Caution: Not all caches are cleared through `flush=1`.
While cache objects can expire, when using filesystem caching the files are not actively pruned.
For long-lived server instances, this can become a capacity issue over time - see
[workaround](https://github.com/silverstripe/silverstripe-framework/issues/6678).

## Configuration

We are using the [PSR-16](https://www.php-fig.org/psr/psr-16/) standard ("SimpleCache")
for caching, through the [symfony/cache](https://symfony.com/doc/current/components/cache.html) library.
<<<<<<< HEAD

Note that this library describes usage of [PSR-6](https://www.php-fig.org/psr/psr-6/) by default,
though Silverstripe wraps these in a PSR-16 interface using the [Psr16Cache](https://github.com/symfony/cache/blob/6.1/Psr16Cache.php) class.
=======
Note that this library describes usage of [PSR-6](http://www.php-fig.org/psr/psr-6/) by default,
but also exposes caches following the PSR-16 interface.
>>>>>>> d4be6d4f

Cache objects are configured via YAML
and Silverstripe CMS's [dependency injection](/developer_guides/extending/injector) system.

```yml
SilverStripe\Core\Injector\Injector:
  Psr\SimpleCache\CacheInterface.myCache:
    factory: SilverStripe\Core\Cache\CacheFactory
    constructor:
      namespace: "myCache"
```

[alert]
Please note that if you have the `silverstripe/versioned` module installed (automatically installed by the
`silverstripe/cms` module), caches will automatically be segmented by current “stage”. This ensures that
any content written to the cache in the *draft* reading mode isn’t accidentally exposed in the *live* reading mode.
Please read the [versioned cache segmentation](#versioned-cache-segmentation) section for more information.
[/alert]

Cache objects are instantiated through a [CacheFactory](api:SilverStripe\Core\Cache\CacheFactory),
which determines which cache adapter is used (see "Adapters" below for details).
This factory allows us you to globally define an adapter for all cache instances.

```php
use Psr\SimpleCache\CacheInterface;
use SilverStripe\Core\Injector\Injector;

$cache = Injector::inst()->get(CacheInterface::class . '.myCache');
```

Caches are namespaced, which might allow granular clearing of a particular cache without affecting others.
In our example, the namespace is "myCache", expressed in the service name as
`Psr\SimpleCache\CacheInterface.myCache`. We recommend the `::class` short-hand to compose the full service name.
<<<<<<< HEAD
 
Clearing caches by namespace is dependent on the used adapter: While the `FilesystemAdapter` clears only the namespaced cache,
a `MemcachedAdapter` adapter will clear all caches regardless of namespace, since the underlying memcached
=======

Clearing caches by namespace is dependent on the used adapter: While the `FilesystemCache` adapter clears only the namespaced cache,
a `MemcachedCache` adapter will clear all caches regardless of namespace, since the underlying memcached
>>>>>>> d4be6d4f
service doesn't support this. See "Invalidation" for alternative strategies.

## Usage

Cache objects follow the [PSR-16](https://www.php-fig.org/psr/psr-16/) class interface.

```php
use Psr\SimpleCache\CacheInterface;
use SilverStripe\Core\Injector\Injector;

$cache = Injector::inst()->get(CacheInterface::class . '.myCache');


// create a new item by trying to get it from the cache
$myValue = $cache->get('myCacheKey');

// set a value and save it via the adapter
$cache->set('myCacheKey', 1234);

// retrieve the cache item
if (!$cache->has('myCacheKey')) {
    // ... item does not exists in the cache
}
```

## Invalidation

Caches can be invalidated in different ways. The easiest is to actively clear the
entire cache. If the adapter supports namespaced cache clearing,
this will only affect a subset of cache keys ("myCache" in this example):

```php
use Psr\SimpleCache\CacheInterface;
use SilverStripe\Core\Injector\Injector;

$cache = Injector::inst()->get(CacheInterface::class . '.myCache');

// remove all items in this (namespaced) cache
$cache->clear();
```

You can also delete a single item based on it's cache key:

```php
use Psr\SimpleCache\CacheInterface;
use SilverStripe\Core\Injector\Injector;

$cache = Injector::inst()->get(CacheInterface::class . '.myCache');

// remove the cache item
$cache->delete('myCacheKey');
```

Individual cache items can define a lifetime, after which the cached value is marked as expired:

```php
use Psr\SimpleCache\CacheInterface;
use SilverStripe\Core\Injector\Injector;

$cache = Injector::inst()->get(CacheInterface::class . '.myCache');

<<<<<<< HEAD
// set a cache item with an expiry
$cache->set('myCacheKey', 'myValue', 300); // cache for 300 seconds
=======
// remove the cache item
// cache for 300 seconds
$cache->set('myCacheKey', 'myValue', 300);
>>>>>>> d4be6d4f
```

If a lifetime isn't defined on the `set()` call, it'll use the adapter default.
In order to increase the chance of your cache actually being hit,
it often pays to increase the lifetime of caches.
You can also set your lifetime to `0`, which means they won't expire.
Since many adapters don't have a way to actively remove expired caches,
you need to be careful with resources here (e.g. filesystem space).

```yml
---
Name: my-project-cache
After: '#corecache'
---
SilverStripe\Core\Injector\Injector:
  Psr\SimpleCache\CacheInterface.cacheblock:
    constructor:
      defaultLifetime: 3600
```

In most cases, invalidation and expiry should be handled by your cache key.
For example, including the `LastEdited` value when caching `DataObject` results
will automatically create a new cache key when the object has been changed.
The following example caches a member's group names, and automatically
creates a new cache key when any group is edited. Depending on the used adapter,
old cache keys will be garbage collected as the cache fills up.

```php
use Psr\SimpleCache\CacheInterface;
use SilverStripe\Core\Injector\Injector;

$cache = Injector::inst()->get(CacheInterface::class . '.myCache');

// Automatically changes when any group is edited
$cacheKey = implode(['groupNames', $member->ID, Group::get()->max('LastEdited')]);
$cache->set($cacheKey, $member->Groups()->column('Title'));
```

If `?flush=1` is requested in the URL, this will trigger a call to `flush()` on
any classes that implement the [Flushable](/developer_guides/execution_pipeline/flushable/)
interface. Use this interface to trigger `clear()` on your caches.

## Adapters

Silverstripe CMS tries to identify the most performant cache available on your system
through the [DefaultCacheFactory](api:SilverStripe\Core\Cache\DefaultCacheFactory) implementation:

<<<<<<< HEAD
 * `PhpFilesAdapter` (PHP with [opcache](https://php.net/manual/en/book.opcache.php) enabled).
     This cache has relatively low [memory defaults](https://php.net/manual/en/opcache.configuration.php#ini.opcache.memory-consumption).
     We recommend increasing it for large applications, or enabling the
     [file_cache fallback](https://php.net/manual/en/opcache.configuration.php#ini.opcache.file-cache)
 * `ApcuAdapter` (requires APC) with a `FilesystemAdapter` fallback (for larger cache volumes)
 * `FilesystemAdapter` if none of the above is available
 
The library supports various [cache adapters](https://github.com/symfony/cache/tree/6.1/Adapter)
=======
- `PhpFilesCache` (PHP 5.6 or PHP 7 with [opcache](http://php.net/manual/en/book.opcache.php) enabled).
     This cache has relatively low [memory defaults](http://php.net/manual/en/opcache.configuration.php#ini.opcache.memory-consumption).
     We recommend increasing it for large applications, or enabling the
     [file_cache fallback](http://php.net/manual/en/opcache.configuration.php#ini.opcache.file-cache)
- `ApcuCache` (requires APC) with a `FilesystemCache` fallback (for larger cache volumes)
- `FilesystemCache` if none of the above is available

The library supports various [cache adapters](https://github.com/symfony/cache/tree/5.x/Adapter)
>>>>>>> d4be6d4f
which can provide better performance, particularly in multi-server environments with shared caches like Memcached.

Since we're using dependency injection to create caches,
you need to define a factory for a particular adapter,
following the `SilverStripe\Core\Cache\CacheFactory` interface.
Different adapters will require different constructor arguments.
We've written factories for the most common cache scenarios:
`FilesystemCacheFactory`, `MemcachedCacheFactory` and `ApcuCacheFactory`.

Example: Configure core caches to use [memcached](https://www.danga.com/memcached/),
which requires the [memcached PHP extension](https://php.net/memcached),
and takes a `MemcachedClient` instance as a constructor argument.

```yml
---
After: '#versionedcache'
---
SilverStripe\Core\Injector\Injector:
  MemcachedClient:
    class: 'Memcached'
    calls:
      - [ addServer, [ 'localhost', 11211 ] ]
  MemcachedCacheFactory:
    class: 'SilverStripe\Core\Cache\MemcachedCacheFactory'
    constructor:
      client: '%$MemcachedClient'
  SilverStripe\Core\Cache\CacheFactory: '%$MemcachedCacheFactory'
```

## Versioned cache segmentation

`SilverStripe\Core\Cache\CacheFactory` now maintains separate cache pools for each versioned stage (if you have the
`silverstripe/versioned` module installed). This prevents developers from caching draft data and then
accidentally exposing it on the live stage without potentially required authorisation checks. Unless you
rely on caching across stages, you don't need to change your own code for this change to take effect. Note
that cache keys will be internally rewritten, causing any existing cache items to become invalid when this
change is deployed.

```php
// Before:
$cache = Injector::inst()->get(CacheInterface::class . '.myapp');
Versioned::set_stage(Versioned::DRAFT);
$cache->set('my_key', 'Some draft content. Not for public viewing yet.');
Versioned::set_stage(Versioned::LIVE);
// 'Some draft content. Not for public viewing yet'
$cache->get('my_key');

// After:
$cache = Injector::inst()->get(CacheInterface::class . '.myapp');
Versioned::set_stage(Versioned::DRAFT);
$cache->set('my_key', 'Some draft content. Not for public viewing yet.');
Versioned::set_stage(Versioned::LIVE);
// null
$cache->get('my_key');
```

Data that is not content sensitive can be cached across stages by simply opting out of the segmented cache
with the `disable-container` argument.

```yml
SilverStripe\Core\Injector\Injector:
  Psr\SimpleCache\CacheInterface.myapp:
    factory: SilverStripe\Core\Cache\CacheFactory
    constructor:
      namespace: "MyInsensitiveData"
<<<<<<< HEAD
      disable-container: true 
=======
      disable-container: true
>>>>>>> d4be6d4f
```

## Additional caches

Unfortunately not all caches are configurable via cache adapters.

- [SSViewer](api:SilverStripe\View\SSViewer) writes compiled templates as PHP files to the filesystem
   (in order to achieve opcode caching on `include()` calls)
<<<<<<< HEAD
 * [i18n](api:SilverStripe\i18n\i18n) uses `Symfony\Component\Config\ConfigCacheFactoryInterface` (filesystem-based)
=======
- [ConfigManifest](api:SilverStripe\Core\Manifest\ConfigManifest) is hardcoded to use `FilesystemCache`
- [ClassManifest](api:SilverStripe\Core\Manifest\ClassManifest) and [ThemeManifest](api:SilverStripe\View\ThemeManifest)
   are using a custom `ManifestCache`
- [i18n](api:SilverStripe\i18n\i18n) uses `Symfony\Component\Config\ConfigCacheFactoryInterface` (filesystem-based)
>>>>>>> d4be6d4f
<|MERGE_RESOLUTION|>--- conflicted
+++ resolved
@@ -13,15 +13,9 @@
 
 The most common caches are manifests of various resources:
 
-<<<<<<< HEAD
- * PHP class locations ([ClassManifest](api:SilverStripe\Core\Manifest\ClassManifest))
- * Configuration settings from YAML files ([CachedConfigCollection](api:SilverStripe\Config\Collections\CachedConfigCollection))
- * Language files ([i18n](api:SilverStripe\i18n\i18n))
-=======
 - PHP class locations ([ClassManifest](api:SilverStripe\Core\Manifest\ClassManifest))
-- Configuration settings from YAML files ([ConfigManifest](api:ConfigManifest))
+- Configuration settings from YAML files ([CachedConfigCollection](api:SilverStripe\Config\Collections\CachedConfigCollection))
 - Language files ([i18n](api:SilverStripe\i18n\i18n))
->>>>>>> d4be6d4f
 
 Flushing the various manifests is performed through a GET
 parameter (`flush=1`). Since this action requires more server resources than normal requests,
@@ -40,14 +34,9 @@
 
 We are using the [PSR-16](https://www.php-fig.org/psr/psr-16/) standard ("SimpleCache")
 for caching, through the [symfony/cache](https://symfony.com/doc/current/components/cache.html) library.
-<<<<<<< HEAD
 
 Note that this library describes usage of [PSR-6](https://www.php-fig.org/psr/psr-6/) by default,
 though Silverstripe wraps these in a PSR-16 interface using the [Psr16Cache](https://github.com/symfony/cache/blob/6.1/Psr16Cache.php) class.
-=======
-Note that this library describes usage of [PSR-6](http://www.php-fig.org/psr/psr-6/) by default,
-but also exposes caches following the PSR-16 interface.
->>>>>>> d4be6d4f
 
 Cache objects are configured via YAML
 and Silverstripe CMS's [dependency injection](/developer_guides/extending/injector) system.
@@ -81,15 +70,9 @@
 Caches are namespaced, which might allow granular clearing of a particular cache without affecting others.
 In our example, the namespace is "myCache", expressed in the service name as
 `Psr\SimpleCache\CacheInterface.myCache`. We recommend the `::class` short-hand to compose the full service name.
-<<<<<<< HEAD
- 
+
 Clearing caches by namespace is dependent on the used adapter: While the `FilesystemAdapter` clears only the namespaced cache,
 a `MemcachedAdapter` adapter will clear all caches regardless of namespace, since the underlying memcached
-=======
-
-Clearing caches by namespace is dependent on the used adapter: While the `FilesystemCache` adapter clears only the namespaced cache,
-a `MemcachedCache` adapter will clear all caches regardless of namespace, since the underlying memcached
->>>>>>> d4be6d4f
 service doesn't support this. See "Invalidation" for alternative strategies.
 
 ## Usage
@@ -151,14 +134,9 @@
 
 $cache = Injector::inst()->get(CacheInterface::class . '.myCache');
 
-<<<<<<< HEAD
 // set a cache item with an expiry
-$cache->set('myCacheKey', 'myValue', 300); // cache for 300 seconds
-=======
-// remove the cache item
 // cache for 300 seconds
 $cache->set('myCacheKey', 'myValue', 300);
->>>>>>> d4be6d4f
 ```
 
 If a lifetime isn't defined on the `set()` call, it'll use the adapter default.
@@ -206,25 +184,14 @@
 Silverstripe CMS tries to identify the most performant cache available on your system
 through the [DefaultCacheFactory](api:SilverStripe\Core\Cache\DefaultCacheFactory) implementation:
 
-<<<<<<< HEAD
- * `PhpFilesAdapter` (PHP with [opcache](https://php.net/manual/en/book.opcache.php) enabled).
-     This cache has relatively low [memory defaults](https://php.net/manual/en/opcache.configuration.php#ini.opcache.memory-consumption).
-     We recommend increasing it for large applications, or enabling the
-     [file_cache fallback](https://php.net/manual/en/opcache.configuration.php#ini.opcache.file-cache)
- * `ApcuAdapter` (requires APC) with a `FilesystemAdapter` fallback (for larger cache volumes)
- * `FilesystemAdapter` if none of the above is available
- 
+- `PhpFilesAdapter` (PHP with [opcache](https://php.net/manual/en/book.opcache.php) enabled).
+    This cache has relatively low [memory defaults](https://php.net/manual/en/opcache.configuration.php#ini.opcache.memory-consumption).
+    We recommend increasing it for large applications, or enabling the
+    [file_cache fallback](https://php.net/manual/en/opcache.configuration.php#ini.opcache.file-cache)
+- `ApcuAdapter` (requires APC) with a `FilesystemAdapter` fallback (for larger cache volumes)
+- `FilesystemAdapter` if none of the above is available
+
 The library supports various [cache adapters](https://github.com/symfony/cache/tree/6.1/Adapter)
-=======
-- `PhpFilesCache` (PHP 5.6 or PHP 7 with [opcache](http://php.net/manual/en/book.opcache.php) enabled).
-     This cache has relatively low [memory defaults](http://php.net/manual/en/opcache.configuration.php#ini.opcache.memory-consumption).
-     We recommend increasing it for large applications, or enabling the
-     [file_cache fallback](http://php.net/manual/en/opcache.configuration.php#ini.opcache.file-cache)
-- `ApcuCache` (requires APC) with a `FilesystemCache` fallback (for larger cache volumes)
-- `FilesystemCache` if none of the above is available
-
-The library supports various [cache adapters](https://github.com/symfony/cache/tree/5.x/Adapter)
->>>>>>> d4be6d4f
 which can provide better performance, particularly in multi-server environments with shared caches like Memcached.
 
 Since we're using dependency injection to create caches,
@@ -290,11 +257,7 @@
     factory: SilverStripe\Core\Cache\CacheFactory
     constructor:
       namespace: "MyInsensitiveData"
-<<<<<<< HEAD
-      disable-container: true 
-=======
       disable-container: true
->>>>>>> d4be6d4f
 ```
 
 ## Additional caches
@@ -303,11 +266,5 @@
 
 - [SSViewer](api:SilverStripe\View\SSViewer) writes compiled templates as PHP files to the filesystem
    (in order to achieve opcode caching on `include()` calls)
-<<<<<<< HEAD
- * [i18n](api:SilverStripe\i18n\i18n) uses `Symfony\Component\Config\ConfigCacheFactoryInterface` (filesystem-based)
-=======
-- [ConfigManifest](api:SilverStripe\Core\Manifest\ConfigManifest) is hardcoded to use `FilesystemCache`
-- [ClassManifest](api:SilverStripe\Core\Manifest\ClassManifest) and [ThemeManifest](api:SilverStripe\View\ThemeManifest)
-   are using a custom `ManifestCache`
-- [i18n](api:SilverStripe\i18n\i18n) uses `Symfony\Component\Config\ConfigCacheFactoryInterface` (filesystem-based)
->>>>>>> d4be6d4f
+
+- [i18n](api:SilverStripe\i18n\i18n) uses `Symfony\Component\Config\ConfigCacheFactoryInterface` (filesystem-based)