--- conflicted
+++ resolved
@@ -54,11 +54,7 @@
 *CMSMain.init()* calls its parent which, of all things is called [api:LeftAndMain]. It's in [api:LeftAndMain] that the
 important security checks are made by calling *Permission::check*. 
 
-<<<<<<< HEAD
-[api:Security::permissionFailure] is the next utility function you can use to redirect to the login form. 
-=======
 [api:Security::permissionFailure()] is the next utility function you can use to redirect to the login form. 
->>>>>>> fa8386b8
 
 ### Customizing Access Checks in CMS Classes
 
