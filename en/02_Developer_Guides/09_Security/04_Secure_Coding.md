--- conflicted
+++ resolved
@@ -94,15 +94,9 @@
 
 ### Manual escaping
 
-<<<<<<< HEAD
 As a rule of thumb, whenever you're creating SQL queries (or just chunks of SQL) you should use parameterisation,
 but there may be cases where you need to take care of escaping yourself. See [coding-conventions](/getting_started/coding-conventions)
 and [datamodel](/developer_guides/model) for ways to parameterise, cast, and convert your data.
-=======
-As a rule of thumb, whenever you're creating raw queries (or just chunks of SQL), you need to take care of escaping
-yourself. See [coding-conventions](/getting_started/coding_conventions) and [datamodel](/developer_guides/model/data_types_and_casting) for ways to cast and convert
-your data.
->>>>>>> 387615be
 
 *  `SQLQuery`
 *  `DB::query()`
