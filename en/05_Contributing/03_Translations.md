--- conflicted
+++ resolved
@@ -37,15 +37,9 @@
 
 ### How do I translate substituted strings? (Such as `%s` or `{my-variable}`)
 
-<<<<<<< HEAD
 You don't have to - if the english string reads 'Hello %s', your german translation would be 'Hallo %s'. Strings
-prefixed by a percentage-sign are automatically replaced by silverstripe with dynamic content. See
-https://php.net/sprintf for details. The newer `{my-variable}` format works the same way, but makes its intent clearer,
-=======
-You don't have to - if the english master-string reads 'Hello %s', your german translation would be 'Hallo %s'. Strings
-prefixed by a percentage-sign are automatically replaced by Silverstripe with dynamic content. See
-<http://php.net/sprintf> for details. The newer `{my-variable}` format works the same way, but makes its intent clearer,
->>>>>>> d4be6d4f
+prefixed by a percentage-sign are automatically replaced by Silverstripe CMS with dynamic content. See
+<https://php.net/sprintf> for details. The newer `{my-variable}` format works the same way, but makes its intent clearer,
 and allows reordering of placeholders in your translation.
 
 ### Do I need to convert special characters (such as HTML entities)?
