---
title: Contributing Documentation
summary: Guide for contributing to Silverstripe CMS developer and CMS user help documentation.
icon: file-alt
---

# Contributing documentation

Documentation for a software project is a continuous, collaborative effort. We encourage everybody to contribute in any way they can whether it's fixing a typo, updating some outdated documentation, or adding missing documentation.

Modifying documentation requires basic knowledge of [markdown](https://www.markdownguide.org/). Our documentation also includes some additional syntax which you can read about in the [extended markdown syntax](#extended-markdown-syntax) section below.

In order to contribute changes to documentation, you will need to [create a GitHub account](https://docs.github.com/en/get-started/onboarding/getting-started-with-your-github-account).

## Repositories

Note that there are two sources of documentation, depending on the intended audience.

<<<<<<< HEAD
* End-user help: [silverstripe/silverstripe-userhelp-content](https://github.com/silverstripe/silverstripe-userhelp-content/)
* Developer guides: [silverstripe/developer-docs](https://github.com/silverstripe/developer-docs/)

If you find a problem related to how the documentation is displayed which can't be fixed in the documentation source files, you can [raise an issue](./issues_and_bugs) or [submit a pull request](./code) to the relevant repository below:

* Website code for user and developer docs: [silverstripe/doc.silverstripe.org](https://github.com/silverstripe/doc.silverstripe.org)
* Website code for automatically generated Developer API documentation: [silverstripe/api.silverstripe.org](https://github.com/silverstripe/api.silverstripe.org)

## Branches and commit messages

* All documentation commits must follow the [commit message guidelines](./code#commit-messages), and must be prefixed with the `DOC` prefix.
* If you are fixing incorrect or incomplete information, you should create a PR that targets the most recent patch release branch branch for the relevant major release line (e.g. `5.1`).
* If you are adding documentation for functionality that has not yet been released, you should target the most recent minor release branch branch (e.g. `5`).
=======
- End-user help: [`silverstripe/silverstripe-userhelp-content`](https://github.com/silverstripe/silverstripe-userhelp-content/)
- Developer guides: [`silverstripe/developer-docs`](http://github.com/silverstripe/developer-docs/)

If you find a problem related to how the documentation is displayed which can't be fixed in the documentation source files, you can [raise an issue](./issues_and_bugs) or [submit a pull request](./code) to the relevant repository below:

- Website code for user and developer docs: [`silverstripe/doc.silverstripe.org`](https://github.com/silverstripe/doc.silverstripe.org)
- Website code for automatically generated Developer API documentation: [`silverstripe/api.silverstripe.org`](http://github.com/silverstripe/api.silverstripe.org)

## Branches and commit messages

- All documentation commits must follow the [commit message guidelines](./code#commit-messages), and must be prefixed with the `DOC` prefix.
- If you are fixing incorrect or incomplete information, you should create a PR that targets the most recent patch release branch branch for the relevant major release line (e.g. `4.13`).
- If you are adding documentation for functionality that has not yet been released, you should target the most recent minor release branch branch (e.g. `5`).
>>>>>>> d4be6d4f

[warning]
You should make your changes in the lowest major branch they apply to. For instance, if you fix a spelling issue that you found in the CMS 4 documentation, submit your fix to the `4.13` branch in GitHub and it'll be copied to the most recent major version of the documentation automatically. *Don't submit multiple pull requests for the same change*.
[/warning]

## Editing online

If you haven't contributed documentation in the past, you will need to fork the repository. If you're editing online, GitHub will guide you through that process before you can edit the documentation.

### Simple changes {#editing-online-simple}

The easiest way of editing any documentation is by clicking the "Edit on GitHub" button at the bottom of the page you want to edit. This works great if all of the changes you want to make are on a single page.

Before you start making your changes, take note of what branch you are editing. You will need this when you create the pull request.

![note the branch you're editing](../_images/contributing/docs-check-the-branch.png)

After editing the documentation, click "Commit changes", then describe your changes in the "commit summary" and "extended description" fields below.

![follow the guidelines to add a descriptive commit message](../_images/contributing/docs-commit-message.png)

Click "Propose changes" when you are ready to commit your changes. This saves them to the forked repository on your profile.

You will see a form to submit a pull request. Make sure to target your pull request at the correct branch you took note of earlier.

![target your pull request at the branch you noted earlier](../_images/contributing/docs-use-correct-branch.png)

Then click "Create pull request".

Any changes submitted in a pull request will be sent to the core committers for approval. Make sure the pull request follows the guidelines in [create the pull request](./code#create-the-pr), and then see [recieve and respond to feedback](./code#recieve-feedback) for next steps.

### Larger changes {#editing-online-advanced}

For any changes that span more than one page, you can edit the documentation in GitHub's web-based editor.

To learn more, follow the instructions in [GitHub's documentation](https://docs.github.com/en/codespaces/the-githubdev-web-based-editor).

Once you've made the pull request, make sure the pull request follows the guidelines in [create the pull request](./code#create-the-pr), and then see [recieve and respond to feedback](./code#recieve-feedback) for next steps.

## Editing on your computer

If you prefer to edit content on your local machine, follow the instructions on the [contributing code](code) page, since editing documentation on your computer follows that same process.

### Linting locally

When you submit your pull request, the documentation will be automatically linted. You may want to run this process locally. To do so, you'll need to have both [Composer](https://getcomposer.org/download/) and Yarn installed. See [client-side build tooling](/contributing/build_tooling/#installation) for yarn installation instructions.

You can then run the following commands from the command line to lint the documentation:

```bash
yarn install
composer install
yarn lint
```

If there are linting issues, you may find the output easier to work with by running the separate types of linting individually. You can find the commands for those inside the `package.json` file.

You can also fix any automatically fixable problems by passing the `--fix` option to the lint command.

```bash
yarn lint --fix
```

## Writing style

- Write in second person form, addressing the reader. For example "First you'll install a webserver" is good style.
- If referring to maintainers of Silverstripe CMS, either explicitly say "the maintainers", or write in second person plural form (use "we" instead of "I")
- Use gender neutral language throughout the document, unless referencing a specific person. Use them, they, their, instead of he and she, his or her.
- Use simple language and words. Avoid uncommon jargon and overly long words. Remember that not everyone speaks English as their primary language.
- Use UK English, not US English. Silverstripe CMS is proudly a New Zealand open source project we use the UK spelling and forms of English. The most common of these differences are -ize vs -ise, or -or vs our (eg color vs colour).
- Write in an active and direct voice.
- Avoid saying words like "obviously" or "of course". Things that are obvious to you as the writer may not be so obvious to the person reading the documentation.
- Keep documentation lines shorter than 120 characters.
- Avoid FAQs. FAQs are not a replacement for coherent, well explained documentation. If you've done a good job
documenting, there shouldn't be any "frequently asked questions" left.
- We use sentence case for titles. Only capitalise the first letter of the first word of a title. The only exceptions to this are when using brand names (e.g. GitHub), acronyms (e.g. PHP) and class names (e.g. ModelAdmin).
- Use `example.com` as the domain of sample URLs and `example.org` and `example.net` when additional domains are required. All of these domains are [reserved by the IANA](https://tools.ietf.org/html/rfc2606#section-3).
- Use appropriate markdown. The use of code blocks, emphasis, lists, and tables make technical writing easier to scan.
- Never leave spaces at the end of a line.
- Use an empty line to separate paragraphs.
- Sentence case your bullet points. If a bullet point is a full sentence then end with a full stop. If it is a sentence fragment or a comma separated list, full stops are not required.
- All code blocks must have an appropriate syntax highlighting hint. For plain text, use "text".
- If it's useful to include the filename that a code block relates to, do so in a comment in the first line of the code block.
  - Don't place a blank line after this comment, unless the next line is also a comment.
- Code examples should follow our [coding conventions](./coding_conventions).
- Use `App` when the code requires a vendor name (e.g. as the root for namespaces).
- Do not put a `$` in front of lines of bash code examples.
- When referencing directories, always add a trailing slash to avoid confusions with regular files
- "Silverstripe CMS" is used to refer to the Silverstripe CMS open source project as a whole.
- "Silverstripe" is used to refer to the company, where appropriate.

## Extended markdown syntax

Silverstripe CMS documentation has a few special syntax extensions that normal markdown doesn't. These are listed below.

### Callout blocks

There are several built-in block styles for calling out a paragraph of text. Please use these graphical elements
sparingly.

[info]
"Info box": An info box is useful for adding, deepening or accenting information in the main text. They can be used for background knowledge, or to provide links to further information (ie, a "see also" link).
[/info]

Code for an Info box:

```text
[info]
...
[/info]
```

[hint]
"Hint box": A hint box is great for pointing out extra use cases or hints about how to use a feature.
[/hint]

Code for a Hint box:

```text
[hint]
...
[/hint]
```

[warning]
"Warning box": A warning box is useful for pointing out gotchas or technical notifications relating to the main text. For example, notifying users about a deprecated feature.
[/warning]

Code for a Warning box:

```text
[warning]
...
[/warning]
```

[alert]
"Alert box": An alert box is good for for calling out a severe bug or a technical issue requiring a user's attention. For example, suppose a rare edge case sometimes leads to a variable being overwritten incorrectly. An alert box can be used to alert the user to this case so they can write their own code to handle it.
[/alert]

Code for an Alert box:

```text
[alert]
...
[/alert]
```

### Links to documentation

Links to other pages in the documentation uses the URL slug, *not* the file name.

Relative documentation links are prefixed with `./` for pages in the same directory, or `../` for pages in parent directories. For example `[contributing code](./code)` becomes [contributing code](./code) and `[getting started](../getting_started)` becomes [getting started](../getting_started).

Absolute documentation links are preferred for pages which aren't in the same directory or one level up. The language and version number are ommitted. For example `[managing lists](/developer_guides/model/lists/)` becomes [managing lists](/developer_guides/model/lists/).

### Links to API documentation

API documentation is linked in a special way. Give some examples for classes, methods, properties.

#### For classes, interfaces, traits, and enums

``[`Form`](api:SilverStripe\Forms\Form)`` will become [`Form`](api:SilverStripe\Forms\Form), and will link to the API documentation for the `SilverStripe\Forms\Form` class.

#### For methods

``[`Form::makeReadonly()`](api:SilverStripe\Forms\Form::makeReadonly())`` will become [`Form::makeReadonly()`](api:SilverStripe\Forms\Form::makeReadonly()), and will link to the API documentation for the `makeReadonly()` method in the `SilverStripe\Forms\Form` class.

#### For properties, including configuration properties

``[`Form->casting`](api:SilverStripe\Forms\Form->casting)`` will become [`Form->casting`](api:SilverStripe\Forms\Form->casting), and will link to the API documentation for the `casting` property in the `SilverStripe\Forms\Form` class.

### Anchor links in headings

Headings automatically include anchor links, which are generated from the heading text. Sometimes you might want to include a shorter or otherwise more useful anchor link instead. To do that, include the desired anchor in a `{#anchor-here}` section after the heading text. The custom anchor does not render as part of the heading text.

For example:

`## This is a really long heading which has a silly anchor {#my-custom-anchor}`

The above heading would normally have a long and silly anchor, but instead it will use the `#my-custom-anchor` anchor.

### Linking to child and sibling pages {#link-to-children}

You can list child/sibling pages using the special `[CHILDREN]` syntax. By default these will render as cards with an icon, a title, and a summary if one is available.

You can change what is displayed using one of the `Exclude`, `Folder`, or `Only` modifiers. These all take folder and/or file names as arguments. Exclude the `.md` extension when referencing files. Arguments can include a single item, or multiple items using commas to separate them.

- `[CHILDREN Exclude="How_tos,01_Relations"]`: Exclude specific folders or files from the list. Note that folders don't need to be excluded unless the `includeFolders` modifier is also used.
- `[CHILDREN Only="rc,beta"]`: Only include the listed items. This is the inverse of the `Exclude` modifier.
- `[CHILDREN Folder="How_Tos"]`: List the children of the named folder, instead of the children of the *current* folder. This modifier only accepts a single folder as an argument.

The above can be combined with any of the `asList`, `includeFolders`, and `reverse` modifiers:

- `[CHILDREN asList]`: Render the children as a description list instead of as cards. The icon is not used when rendering as a list.
- `[CHILDREN includeFolders]`: Include folders as well as files.
- `[CHILDREN reverse]`: Reverse the order of the list. The list is sorted in case sensitive ascending alphabetical order by default.

The following would render links for all children as a description list in reverse order, including folders but excluding anything called "How_tos":

`[CHILDREN Exclude="How_tos" asList includeFolders reverse]`

#### Example {#link-to-children-example}

With the following file structure:

```text
00_Model/
├─ How_Tos
   ├─ Dynamic_Default_Fields.md
   ├─ Grouping_DataObject_Sets.md
   └─ index.md
├─ 00_Data_Model_and_ORM.md
├─ 01_Relations.md
├─ ...
└─ index.md
```

Using the `[CHILDREN]` tag on any file directly in the `00_Model/` directory will list all files *including itself* but excluding the `index.md` file. It will not list `How_Tos/` or any file inside that directory unless `includeFolders` is included (`[CHILDREN includeFolders]`), in which case `How_Tos/` will be listed, and will link to the `index.md` file. No other files inside the `How_Tos/` directory will be listed.

### Page metadata

We use gatsby to render the documentation. Gatsby defines a syntax for metadata (which it calls frontmatter) [in its documentation](https://www.gatsbyjs.com/docs/how-to/routing/adding-markdown-pages/). This is used to provide useful information about how to render the page when it's being rendered as a child page as described in [linking to child and sibling pages](#link-to-children) above.

This metadata is always included at the top of a page, in a block fenced in by `---`, e,g:

```text
---
title: My page title
summary: This summary, the title, and the icon will all be used when rendering this page as a child.
icon: file-alt
---
```

The available keys for this metadata are:

- `title`: The title of the page when rendered as a child, and in the navigation.
- `summary`: A short sumary of the page which is used when the page is rendered as a child.
- `icon`: An icon which is used when the page is rendered as a child in card format. Must be one of the icons provided by fontawesome 5, excluding brand icons.
- `iconBrand`: An icon which is used when the page is rendered as a child in card format. Must be one of the brand icons provided by fontawesome 5.
- `hideChildren`: If true, doesn't display children of this page in the navigation. Doesn't affect child lists.<|MERGE_RESOLUTION|>--- conflicted
+++ resolved
@@ -16,35 +16,19 @@
 
 Note that there are two sources of documentation, depending on the intended audience.
 
-<<<<<<< HEAD
-* End-user help: [silverstripe/silverstripe-userhelp-content](https://github.com/silverstripe/silverstripe-userhelp-content/)
-* Developer guides: [silverstripe/developer-docs](https://github.com/silverstripe/developer-docs/)
+- End-user help: [`silverstripe/silverstripe-userhelp-content`](https://github.com/silverstripe/silverstripe-userhelp-content/)
+- Developer guides: [`silverstripe/developer-docs`](https://github.com/silverstripe/developer-docs/)
 
 If you find a problem related to how the documentation is displayed which can't be fixed in the documentation source files, you can [raise an issue](./issues_and_bugs) or [submit a pull request](./code) to the relevant repository below:
 
-* Website code for user and developer docs: [silverstripe/doc.silverstripe.org](https://github.com/silverstripe/doc.silverstripe.org)
-* Website code for automatically generated Developer API documentation: [silverstripe/api.silverstripe.org](https://github.com/silverstripe/api.silverstripe.org)
+- Website code for user and developer docs: [`silverstripe/doc.Silverstripe.org`](https://github.com/silverstripe/doc.silverstripe.org)
+- Website code for automatically generated Developer API documentation: [`silverstripe/api.Silverstripe.org`](https://github.com/silverstripe/api.silverstripe.org)
 
 ## Branches and commit messages
 
-* All documentation commits must follow the [commit message guidelines](./code#commit-messages), and must be prefixed with the `DOC` prefix.
-* If you are fixing incorrect or incomplete information, you should create a PR that targets the most recent patch release branch branch for the relevant major release line (e.g. `5.1`).
-* If you are adding documentation for functionality that has not yet been released, you should target the most recent minor release branch branch (e.g. `5`).
-=======
-- End-user help: [`silverstripe/silverstripe-userhelp-content`](https://github.com/silverstripe/silverstripe-userhelp-content/)
-- Developer guides: [`silverstripe/developer-docs`](http://github.com/silverstripe/developer-docs/)
-
-If you find a problem related to how the documentation is displayed which can't be fixed in the documentation source files, you can [raise an issue](./issues_and_bugs) or [submit a pull request](./code) to the relevant repository below:
-
-- Website code for user and developer docs: [`silverstripe/doc.silverstripe.org`](https://github.com/silverstripe/doc.silverstripe.org)
-- Website code for automatically generated Developer API documentation: [`silverstripe/api.silverstripe.org`](http://github.com/silverstripe/api.silverstripe.org)
-
-## Branches and commit messages
-
 - All documentation commits must follow the [commit message guidelines](./code#commit-messages), and must be prefixed with the `DOC` prefix.
-- If you are fixing incorrect or incomplete information, you should create a PR that targets the most recent patch release branch branch for the relevant major release line (e.g. `4.13`).
+- If you are fixing incorrect or incomplete information, you should create a PR that targets the most recent patch release branch branch for the relevant major release line (e.g. `5.1`).
 - If you are adding documentation for functionality that has not yet been released, you should target the most recent minor release branch branch (e.g. `5`).
->>>>>>> d4be6d4f
 
 [warning]
 You should make your changes in the lowest major branch they apply to. For instance, if you fix a spelling issue that you found in the CMS 4 documentation, submit your fix to the `4.13` branch in GitHub and it'll be copied to the most recent major version of the documentation automatically. *Don't submit multiple pull requests for the same change*.
