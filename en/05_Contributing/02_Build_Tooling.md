---
title: Build tooling
summary: The tools we use to compile our client-side code
icon: tools
---

# Client-side build tooling

Core JavaScript, CSS, and thirdparty client-side dependencies are managed with the build tooling
described below.

Note this only applies to core Silverstripe CMS dependencies, you're free to manage
dependencies in your project codebase however you like.

## Installation

The [Node.js](https://nodejs.org) JavaScript runtime is the foundation of our client-side
build tool chain. If you want to do things like upgrade dependencies, make changes to core
JavaScript or SCSS files, you'll need Node installed on your dev environment.

<<<<<<< HEAD
Our build tooling supports the v18.x ([LTS as of October 2022](https://github.com/nodejs/release#release-schedule)) version
of NodeJS.

If you already have a different version of NodeJS installed, check out the
[Node Version Manager](https://github.com/creationix/nvm) to run multiple versions
in your environment. We aim to have a `.nvmrc` file in each repository, so you just need
to run `nvm use` to swap to the correct node version.

[yarn](https://yarnpkg.com/) is the package manager we use for JavaScript and SCSS dependencies.
The configuration for an npm package goes in `package.json`.
=======
We recommend using the
[Node Version Manager](https://github.com/creationix/nvm) (nvm) to ensure you use the appropriate
version of node.

If you're using nvm, make sure you use it to install and swap to the correct version of node
before you run any of the yarn commands.

```bash
nvm install && nvm use
```

[yarn](https://yarnpkg.com/) is the package manager we use for JavaScript dependencies.
>>>>>>> 28ad128d
You'll need to install yarn after Node.js is installed.
See [yarn installation docs](https://yarnpkg.com/en/docs/install).
We recommend using `npm` which comes with Node.js to install it globally.

<<<<<<< HEAD
```sh
=======
```bash
>>>>>>> 28ad128d
npm install -g yarn
```

Once you've installed Node.js and yarn, run the following command once in the `silverstripe/admin` module folder and in each module folder you are working on:

<<<<<<< HEAD
```sh
=======
```bash
>>>>>>> 28ad128d
yarn install
```

[notice]
The `silverstripe/admin` repository includes some components and dependencies that other modules
need to work. Make sure that in addition to the module(s) who's code you're touching, you also run
`yarn install` in the directory for `silverstripe/admin`.

<<<<<<< HEAD
[Webpack](https://webpack.github.io) contains the build tooling to
"transpile" various syntax patterns into a format the browser can understand,
and resolve ECMA `import` statements ([details](https://developer.mozilla.org/en-US/docs/Web/JavaScript/Reference/Operators/import)).
Webpack provides the entry point to our build tooling through a `webpack.config.js`
file in the root folder of each core module.

[Babel](https://babeljs.io/) is a JavaScript compiler. It takes JavaScript files as input,
performs some transformations, and outputs other JavaScript files. This allows us to use modern syntax
in source files, while ensuring the output is converted to syntax that is supported by the browser.
In SilverStripe we use Babel to transform our JavaScript in two ways.
=======
You may need to first run `composer reinstall silverstripe/admin --prefer-source` if you installed
that module without `--prefer-source` originally.
[/notice]
>>>>>>> 28ad128d

## Build Commands

The `script` property of a `package.json` file can be used to define command line
[scripts](https://docs.npmjs.com/misc/scripts).
<<<<<<< HEAD
A nice thing about running commands from an npm script is binaries located in
`node_modules/.bin/` are temporally added to your `$PATH`. This means we can use dependencies
defined in `package.json` for things like compiling JavaScript and SCSS, and not require
developers to install these tools globally. This means builds are much more consistent
across development environments.

To run an npm script, open up your terminal, change to the directory where `package.json`
=======

To run one of these scripts, open up your terminal, change to the directory where `package.json`
>>>>>>> 28ad128d
is located, and run `yarn <SCRIPT_NAME>`. Where `<SCRIPT_NAME>` is the name of the
script you wish to run.

### build

<<<<<<< HEAD
```sh
yarn dev
```

Runs [Webpack](https://webpack.github.io/) to builds the core JavaScript and CSS files in development mode.
This is faster than `yarn build` below and outputs the files in a format that is useful for debugging.

```sh
yarn watch
```

The same as `yarn dev`, except it will automatically rebuild whenever you change a `.js` or `.scss` file.
This is useful for when you are rapidly making lots of small changes.

```sh
yarn build
```

Runs [Webpack](https://webpack.github.io/) to builds the core JavaScript and CSS files in production mode.
You will need to run this script before committing your changes to git.

### build JavaScript or CSS separately
=======
During development, you'll want to build the core JavaScript and CSS files in development mode.
This is faster than `yarn build` below and outputs the files in a format that is useful for debugging.

```bash
yarn dev
```

You might want to automatically rebuild whenever you change a `.js` or `.scss` file.
This is useful for when you are rapidly making lots of small changes.

```bash
yarn watch
```

When you've finished making your changes, build the core JavaScript and CSS files in production mode.
You will need to run this script before committing your changes to git.

```bash
yarn build
```

#### build JavaScript or CSS separately
>>>>>>> 28ad128d

If you are only working on JavaScript or only working on CSS you might want to only build what you're working on. You can do this by adding `WEBPACK_CHILD=css` or `WEBPACK_CHILD=js` before the relevant yarn command, for example:

```sh
WEBPACK_CHILD=css yarn dev
```
<<<<<<< HEAD

The `css` or `js` portion of this is defined in the `webpack.config.js` file. Some modules may also include other configured components that can be built independently as well.

### lint

```sh
yarn lint
```

Run linters (`eslint` and `sass-lint`) to enforce
our [JavaScript](/contributing/javascript_coding_conventions) and
[CSS](/contributing/css_coding_conventions) coding conventions.
=======

The `css` or `js` portion of this is defined in the `webpack.config.js` file. Some modules may also include other configured components that can be built independently as well.

### lint and test
>>>>>>> 28ad128d

You can lint and run JavaScript unit tests manually - though note that these are also automatically run as part of the `yarn build` script.
You will not be able to build production-ready distribution files if either of these fails.

<<<<<<< HEAD
```sh
yarn test
```

Runs the JavaScript unit tests.
=======
```bash
yarn lint
yarn test
```
>>>>>>> 28ad128d

## Requiring Silverstripe CMS JavaScript modules in your own CMS customisation

<<<<<<< HEAD
```sh
yarn coverage
```

Generates a coverage report for the JavaScript unit tests. The report is generated
in the `coverage` directory.

## Requiring Silverstripe JavaScript modules in your own CMS customisation

Silverstripe creates bundles which contain many dependencies you might also
want to use in your own CMS customisation (e.g. `react`).
You might also need some of SilverStripe's own JavaScript ECMA modules (e.g. `components/FormBuilder`).
=======
Silverstripe CMS creates bundles which contain many dependencies you might also
want to use in your own CMS customisation (e.g. `react`).
You might also need some of Silverstripe CMS's own JavaScript components (e.g. `components/FormBuilder`).
>>>>>>> 28ad128d

To avoid transpiling these into your own generated bundles,
we have exposed many libraries as [Webpack externals](https://webpack.js.org/configuration/externals/).
This helps to keep the file size of your own bundle small, and avoids
execution issues with multiple versions of the same library.

In order to find out which libraries are exposed, check the `js/externals.js` file in [@silverstripe/webpack-config](https://www.npmjs.com/package/@silverstripe/webpack-config).

A shortened `webpack.config.js` in your own module could look as follows:

```js
module.exports = {
  entry: {
    'bundle': `mymodule/client/src/js/bundle.js`,
  },
  output: {
    path: './client/dist',
    filename: 'js/[name].js',
  },
  externals: {
    'components/FormBuilder/FormBuilder': 'FormBuilder',
    jQuery: 'jQuery',
    react: 'react',
  }
};
```

Now you can use the following statements in your own code without including those dependencies in your generated bundle:

```js
import react from 'react';
import jQuery from 'jQuery';
import FormBuilder from 'components/FormBuilder/FormBuilder';
```

<<<<<<< HEAD
For a more in-depth explanation of how to use `@silverstripe/webpack-config` [take a look at the readme](https://www.npmjs.com/package/@silverstripe/webpack-config).

## Publishing frontend packages to NPM

We're progressing to include NPM modules in our development process. We currently have a limited number of
[JavaScript only projects published to NPM under the `@silverstripe` organisation](https://www.npmjs.com/search?q=%40silverstripe).

When a pull request is merged against one of those JS-only projects, a new release has to be published to NPM. Regular
Silverstripe CMS modules using these packages have to upgrade their JS dependencies to get the new release.

These are the steps involved to publish a new version to NPM for a package, similar steps apply for creating a new
package under the `@silverstripe` organisation:

1) Make your changes, pull from upstream if applicable
2) Change to the relevant container folder with the `package.json` file
3) Run `npm login` and make sure you’re part of the `@silverstripe` organisation
4) Make sure the `name` property of the `package.json` file matches to the right module name with organisation name prefix, e.g. `"name": "@silverstripe/webpack-config"`
5) Update the `version` property of the `package.json` file with a new version number, following semantic versioning where possible
6) Run `npm version` and validate that the version matches what you expect
7) Run `npm publish`

_IMPORTANT NOTE_: You cannot publish the same or lower version number. Only members of the Silverstripe CMS core team
can publish a release to NPM.
=======
For a more in-depth explanation of how to use `@silverstripe/webpack-config` [take a look at the readme](https://www.npmjs.com/package/@silverstripe/webpack-config).
>>>>>>> 28ad128d
<|MERGE_RESOLUTION|>--- conflicted
+++ resolved
@@ -18,18 +18,6 @@
 build tool chain. If you want to do things like upgrade dependencies, make changes to core
 JavaScript or SCSS files, you'll need Node installed on your dev environment.
 
-<<<<<<< HEAD
-Our build tooling supports the v18.x ([LTS as of October 2022](https://github.com/nodejs/release#release-schedule)) version
-of NodeJS.
-
-If you already have a different version of NodeJS installed, check out the
-[Node Version Manager](https://github.com/creationix/nvm) to run multiple versions
-in your environment. We aim to have a `.nvmrc` file in each repository, so you just need
-to run `nvm use` to swap to the correct node version.
-
-[yarn](https://yarnpkg.com/) is the package manager we use for JavaScript and SCSS dependencies.
-The configuration for an npm package goes in `package.json`.
-=======
 We recommend using the
 [Node Version Manager](https://github.com/creationix/nvm) (nvm) to ensure you use the appropriate
 version of node.
@@ -42,26 +30,17 @@
 ```
 
 [yarn](https://yarnpkg.com/) is the package manager we use for JavaScript dependencies.
->>>>>>> 28ad128d
 You'll need to install yarn after Node.js is installed.
 See [yarn installation docs](https://yarnpkg.com/en/docs/install).
 We recommend using `npm` which comes with Node.js to install it globally.
 
-<<<<<<< HEAD
-```sh
-=======
 ```bash
->>>>>>> 28ad128d
 npm install -g yarn
 ```
 
 Once you've installed Node.js and yarn, run the following command once in the `silverstripe/admin` module folder and in each module folder you are working on:
 
-<<<<<<< HEAD
-```sh
-=======
 ```bash
->>>>>>> 28ad128d
 yarn install
 ```
 
@@ -70,68 +49,21 @@
 need to work. Make sure that in addition to the module(s) who's code you're touching, you also run
 `yarn install` in the directory for `silverstripe/admin`.
 
-<<<<<<< HEAD
-[Webpack](https://webpack.github.io) contains the build tooling to
-"transpile" various syntax patterns into a format the browser can understand,
-and resolve ECMA `import` statements ([details](https://developer.mozilla.org/en-US/docs/Web/JavaScript/Reference/Operators/import)).
-Webpack provides the entry point to our build tooling through a `webpack.config.js`
-file in the root folder of each core module.
-
-[Babel](https://babeljs.io/) is a JavaScript compiler. It takes JavaScript files as input,
-performs some transformations, and outputs other JavaScript files. This allows us to use modern syntax
-in source files, while ensuring the output is converted to syntax that is supported by the browser.
-In SilverStripe we use Babel to transform our JavaScript in two ways.
-=======
 You may need to first run `composer reinstall silverstripe/admin --prefer-source` if you installed
 that module without `--prefer-source` originally.
 [/notice]
->>>>>>> 28ad128d
 
 ## Build Commands
 
 The `script` property of a `package.json` file can be used to define command line
 [scripts](https://docs.npmjs.com/misc/scripts).
-<<<<<<< HEAD
-A nice thing about running commands from an npm script is binaries located in
-`node_modules/.bin/` are temporally added to your `$PATH`. This means we can use dependencies
-defined in `package.json` for things like compiling JavaScript and SCSS, and not require
-developers to install these tools globally. This means builds are much more consistent
-across development environments.
-
-To run an npm script, open up your terminal, change to the directory where `package.json`
-=======
 
 To run one of these scripts, open up your terminal, change to the directory where `package.json`
->>>>>>> 28ad128d
 is located, and run `yarn <SCRIPT_NAME>`. Where `<SCRIPT_NAME>` is the name of the
 script you wish to run.
 
 ### build
 
-<<<<<<< HEAD
-```sh
-yarn dev
-```
-
-Runs [Webpack](https://webpack.github.io/) to builds the core JavaScript and CSS files in development mode.
-This is faster than `yarn build` below and outputs the files in a format that is useful for debugging.
-
-```sh
-yarn watch
-```
-
-The same as `yarn dev`, except it will automatically rebuild whenever you change a `.js` or `.scss` file.
-This is useful for when you are rapidly making lots of small changes.
-
-```sh
-yarn build
-```
-
-Runs [Webpack](https://webpack.github.io/) to builds the core JavaScript and CSS files in production mode.
-You will need to run this script before committing your changes to git.
-
-### build JavaScript or CSS separately
-=======
 During development, you'll want to build the core JavaScript and CSS files in development mode.
 This is faster than `yarn build` below and outputs the files in a format that is useful for debugging.
 
@@ -154,69 +86,30 @@
 ```
 
 #### build JavaScript or CSS separately
->>>>>>> 28ad128d
 
 If you are only working on JavaScript or only working on CSS you might want to only build what you're working on. You can do this by adding `WEBPACK_CHILD=css` or `WEBPACK_CHILD=js` before the relevant yarn command, for example:
 
 ```sh
 WEBPACK_CHILD=css yarn dev
 ```
-<<<<<<< HEAD
-
-The `css` or `js` portion of this is defined in the `webpack.config.js` file. Some modules may also include other configured components that can be built independently as well.
-
-### lint
-
-```sh
-yarn lint
-```
-
-Run linters (`eslint` and `sass-lint`) to enforce
-our [JavaScript](/contributing/javascript_coding_conventions) and
-[CSS](/contributing/css_coding_conventions) coding conventions.
-=======
 
 The `css` or `js` portion of this is defined in the `webpack.config.js` file. Some modules may also include other configured components that can be built independently as well.
 
 ### lint and test
->>>>>>> 28ad128d
 
 You can lint and run JavaScript unit tests manually - though note that these are also automatically run as part of the `yarn build` script.
 You will not be able to build production-ready distribution files if either of these fails.
 
-<<<<<<< HEAD
-```sh
-yarn test
-```
-
-Runs the JavaScript unit tests.
-=======
 ```bash
 yarn lint
 yarn test
 ```
->>>>>>> 28ad128d
 
 ## Requiring Silverstripe CMS JavaScript modules in your own CMS customisation
 
-<<<<<<< HEAD
-```sh
-yarn coverage
-```
-
-Generates a coverage report for the JavaScript unit tests. The report is generated
-in the `coverage` directory.
-
-## Requiring Silverstripe JavaScript modules in your own CMS customisation
-
-Silverstripe creates bundles which contain many dependencies you might also
-want to use in your own CMS customisation (e.g. `react`).
-You might also need some of SilverStripe's own JavaScript ECMA modules (e.g. `components/FormBuilder`).
-=======
 Silverstripe CMS creates bundles which contain many dependencies you might also
 want to use in your own CMS customisation (e.g. `react`).
 You might also need some of Silverstripe CMS's own JavaScript components (e.g. `components/FormBuilder`).
->>>>>>> 28ad128d
 
 To avoid transpiling these into your own generated bundles,
 we have exposed many libraries as [Webpack externals](https://webpack.js.org/configuration/externals/).
@@ -252,30 +145,4 @@
 import FormBuilder from 'components/FormBuilder/FormBuilder';
 ```
 
-<<<<<<< HEAD
-For a more in-depth explanation of how to use `@silverstripe/webpack-config` [take a look at the readme](https://www.npmjs.com/package/@silverstripe/webpack-config).
-
-## Publishing frontend packages to NPM
-
-We're progressing to include NPM modules in our development process. We currently have a limited number of
-[JavaScript only projects published to NPM under the `@silverstripe` organisation](https://www.npmjs.com/search?q=%40silverstripe).
-
-When a pull request is merged against one of those JS-only projects, a new release has to be published to NPM. Regular
-Silverstripe CMS modules using these packages have to upgrade their JS dependencies to get the new release.
-
-These are the steps involved to publish a new version to NPM for a package, similar steps apply for creating a new
-package under the `@silverstripe` organisation:
-
-1) Make your changes, pull from upstream if applicable
-2) Change to the relevant container folder with the `package.json` file
-3) Run `npm login` and make sure you’re part of the `@silverstripe` organisation
-4) Make sure the `name` property of the `package.json` file matches to the right module name with organisation name prefix, e.g. `"name": "@silverstripe/webpack-config"`
-5) Update the `version` property of the `package.json` file with a new version number, following semantic versioning where possible
-6) Run `npm version` and validate that the version matches what you expect
-7) Run `npm publish`
-
-_IMPORTANT NOTE_: You cannot publish the same or lower version number. Only members of the Silverstripe CMS core team
-can publish a release to NPM.
-=======
-For a more in-depth explanation of how to use `@silverstripe/webpack-config` [take a look at the readme](https://www.npmjs.com/package/@silverstripe/webpack-config).
->>>>>>> 28ad128d
+For a more in-depth explanation of how to use `@silverstripe/webpack-config` [take a look at the readme](https://www.npmjs.com/package/@silverstripe/webpack-config).