--- conflicted
+++ resolved
@@ -3,12 +3,8 @@
 summary: The code style guidelines we use in our open source software
 iconBrand: php
 ---
-<<<<<<< HEAD
 
-# PHP Coding Conventions
-=======
 # PHP coding conventions
->>>>>>> d4be6d4f
 
 This document provides guidelines for code formatting and documentation
 to developers contributing to Silverstripe. It applies to all PHP files
@@ -21,11 +17,7 @@
 
 ## PSR-2
 
-<<<<<<< HEAD
 Our goal is [PSR-2 Coding Standards](https://www.php-fig.org/psr/psr-2/) compliance.
-=======
-Starting with Silverstripe 4.x, our goal is [PSR-2 Coding Standards](http://www.php-fig.org/psr/psr-2/) compliance.
->>>>>>> d4be6d4f
 Since this affects existing APIs, some details like method casing will be iterated on in the next releases.
 For example, many static methods will need to be changed from lower underscore to lower camel casing.
 
@@ -36,11 +28,7 @@
 
 ## Configuration variables
 
-<<<<<<< HEAD
-Silverstripe CMS's [Config API](/developer_guides/configuration/configuration/) can read its defaults from variables declared as `private static` on classes.
-=======
-Silverstripe's [Config API](/developer_guides/configuration/configuration/) can read its defaults from variables declared as `private static` on classes.
->>>>>>> d4be6d4f
+Silverstripe CMS's [`Config` API](/developer_guides/configuration/configuration/) can read its defaults from variables declared as `private static` on classes.
 As opposed to other variables, these should be declared as lower case with underscores.
 
 ```php
