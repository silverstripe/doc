# Changelogs

Keep up to date with new releases subscribe to the [SilverStripe Release Announcements](https://groups.google.com/group/silverstripe-announce) group,
or read our [blog posts about releases](http://silverstripe.org/blog/tag/release).

We also keep an overview of [security-related releases](http://silverstripe.org/security-releases/).

For information on how to upgrade to newer versions consult the [upgrading](/installation/upgrading) guide.

## Stable Releases

<<<<<<< HEAD
 * [3.2.0](3.2.0) - Unreleased

=======
 * [3.1.8](3.1.8) - 18 November 2014
>>>>>>> d5b7bb5b
 * [3.1.7](3.1.7) - 14 November 2014
 * [3.1.6](3.1.6) - 25 August 2014
 * [3.1.5](3.1.5) - 13 May 2014
 * [3.1.4](3.1.4) - 8 April 2014
 * [3.1.0](3.1.0) - 1 October 2013

 * [3.0.11](3.0.11) - 13 May 2014
 * [3.0.10](3.0.10) - 8 April 2014
 * [3.0.5](3.0.5) - 20 February 2013
 * [3.0.4](3.0.4) - 19 February 2013
 * [3.0.3](3.0.3) - 26 November 2012
 * [3.0.2](3.0.2) - 17 September 2012
 * [3.0.1](3.0.1) - 31 July 2012
 * [3.0.0](3.0.0) - 28 June 2012



 * [2.4.7](2.4.7) - 1 February 2012
 * [2.4.6](2.4.6) - 18 October 2011
 * [2.4.10](2.4.10) - 2013-02-19
 * [2.4.9](2.4.9) - 2012-12-04
 * [2.4.8](2.4.8) - 2012-10-30
 * [2.4.7](2.4.7) - 2012-02-01
 * [2.4.6](2.4.6) - 2011-10-17
 * [2.4.5](2.4.5) - 2 February 2011
 * [2.4.4](2.4.4) - 21 December 2010
 * [2.4.3](2.4.3) - 11 November 2010
 * [2.4.2](2.4.2) - 22 September 2010
 * [2.4.1](2.4.1) - 23 July 2010
 * [2.4.0](2.4.0)



 * [2.3.13](2.3.13) - 1 February 2012
 * [2.3.12](2.3.12) - 17 October 2011
 * [2.3.11](2.3.11) - 2 February 2011
 * [2.3.10](2.3.10) - 21 December 2010



 * [2.3.9](2.3.9) - 11 November 2010
 * [2.3.8](2.3.8) - 23 July 2010
 * [2.3.7](2.3.7) - 18 March 2010
 * [2.3.6](2.3.6) - 8 February 2010
 * [2.3.5](2.3.5) - 21 January 2010
 * [2.3.4](2.3.4) - 27 November 2009
 * [2.3.3](2.3.3) - 3 August 2009
 * [2.3.2](2.3.2) - 18 June 2009
 * [2.3.1](2.3.1) - 19 March 2009
 * [2.3.0](2.3.0) - 23 February 2009



 * [2.2.4](2.2.4) - 20 March 2009
 * [2.2.3](2.2.3) - ~31 October 2008
 * [2.2.2](2.2.2) - 22 May 2008
 * [2.2.1](2.2.1) - 21 December 2007
 * [2.2.0](2.2.0) - 28 November 2007



 * [2.1.1](2.1.1) - 2 November 2007
 * [2.1.0](2.1.0) - 2 October 2007



 * [2.0.2](2.0.2) - 14 July 2007
 * [2.0.1](2.0.1) - 17 April 2007
 * 2.0.0 - 3 February 2007 (initial release)

## Alpha/beta/release candidate

 * [3.1.7-rc1](rc/3.1.7-rc1) - 8 November 2014
 * [3.1.6-rc3](rc/3.1.6-rc3) - 18 August 2014
 * [3.1.6-rc2](rc/3.1.6-rc2) - 12 August 2014
 * [3.1.6-rc1](rc/3.1.6-rc1) - 5 August 2014
 * [3.1.5-rc1](rc/3.1.5-rc1) - 7 May 2014
 * [3.1.4-rc1](rc/3.1.4-rc1) - 1 April 2014

 * [3.0.11-rc1](rc/3.0.11-rc1) - 7 May 2014
 * [3.0.10-rc1](rc/3.0.10-rc1) - 1 April 2014
 * [3.0.6-rc1](rc/3.0.6-rc1) - 2013-08-08
 * [3.0.3-rc1](rc/3.0.3-rc1) - 6 November 2012
 * [3.0.2-rc2](rc/3.0.2-rc2) - 12 September 2012
 * [3.0.2-rc1](rc/3.0.2-rc1) - 5 September 2012
 * [3.0.0-rc3](rc/3.0.0-rc3) - 27 June 2012
 * [3.0.0-rc2](rc/3.0.0-rc2) - 26 June 2012
 * [3.0.0-rc1](rc/3.0.0-rc1) - 18 June 2012
 * [3.0.0-beta3](beta/3.0.0-beta3) - 28 May 2012
 * [3.0.0-beta2](beta/3.0.0-beta2) - 20 April 2012
 * [3.0.0-beta1](beta/3.0.0-beta1) - 12 March 2012
 * [3.0.0-alpha2](alpha/3.0.0-alpha2) - 12 January 2012
 * [3.0.0-alpha1](alpha/3.0.0-alpha1) - 1 November 2011
 * [3.0.0-pr1](pr/3.0.0-pr1) - 2 May 2011


 * [2.4.5-rc1](rc/2.4.5-rc1) - 31 January 2011
 * [2.4.4-rc2](rc/2.4.4-rc2) - 20 December 2010
 * [2.4.4-rc1](rc/2.4.4-rc1) - 10 December 2010
 * [2.4.3-rc2](rc/2.4.3-rc2) - 4 November 2010
 * [2.4.3-rc1](rc/2.4.3-rc1) - 1 November 2010
 * [2.4.2-rc2](rc/2.4.2-rc2) - 20 September 2010
 * [2.4.2-rc1](rc/2.4.2-rc1) - 16 September 2010
 * [2.4.1-rc2](rc/2.4.1-rc2) - 21 July 2010
 * [2.4.1-rc1](rc/2.4.1-rc1) - 16 July 2010
 * [2.4.0-rc3](rc/2.4.0-rc3) - 4 May 2010
 * [2.4.0-rc2](rc/2.4.0-rc2) - 30 April 2010
 * [2.4.0-rc1](rc/2.4.0-rc1) - 1st April 2010
 * [2.4.0-beta2](beta/2.4.0-beta2) - 17 March 2010
 * [2.4.0-beta1](beta/2.4.0-beta1) - 29 January 2010
 * [2.4.0-alpha1](alpha/2.4.0-alpha1) - 11 November 2009



 * [2.3.11-rc1](rc/2.3.11-rc1) - 31 January 2011
 * [2.3.10-rc2](rc/2.3.10-rc2) - 20 December 2010
 * [2.3.10-rc1](rc/2.3.10-rc1) - 10 December 2010
 * [2.3.9-rc2](rc/2.3.9-rc2) - 4 November 2010
 * [2.3.9-rc1](rc/2.3.9-rc1) - 1 November 2010
 * [2.3.8-rc1](rc/2.3.8-rc1) - 16 July 2010<|MERGE_RESOLUTION|>--- conflicted
+++ resolved
@@ -9,12 +9,9 @@
 
 ## Stable Releases
 
-<<<<<<< HEAD
  * [3.2.0](3.2.0) - Unreleased
 
-=======
  * [3.1.8](3.1.8) - 18 November 2014
->>>>>>> d5b7bb5b
  * [3.1.7](3.1.7) - 14 November 2014
  * [3.1.6](3.1.6) - 25 August 2014
  * [3.1.5](3.1.5) - 13 May 2014
